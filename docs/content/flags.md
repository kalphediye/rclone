---
title: "Global Flags"
description: "Rclone Global Flags"
---

# Global Flags

This describes the global flags available to every rclone command
split into groups.


## Copy

Flags for anything which can Copy a file.

```
      --check-first                                 Do all the checks before starting transfers
  -c, --checksum                                    Check for changes with size & checksum (if available, or fallback to size only).
      --compare-dest stringArray                    Include additional comma separated server-side paths during comparison
      --copy-dest stringArray                       Implies --compare-dest but also copies files from paths into destination
      --cutoff-mode string                          Mode to stop transfers when reaching the max transfer limit HARD|SOFT|CAUTIOUS (default "HARD")
      --ignore-case-sync                            Ignore case when synchronizing
      --ignore-checksum                             Skip post copy check of checksums
      --ignore-existing                             Skip all files that exist on destination
      --ignore-size                                 Ignore size when skipping use mod-time or checksum
  -I, --ignore-times                                Don't skip files that match size and time - transfer all files
      --immutable                                   Do not modify files, fail if existing files have been modified
      --inplace                                     Download directly to destination file instead of atomic download to temp/rename
      --max-backlog int                             Maximum number of objects in sync or check backlog (default 10000)
      --max-duration Duration                       Maximum duration rclone will transfer data for (default 0s)
      --max-transfer SizeSuffix                     Maximum size of data to transfer (default off)
  -M, --metadata                                    If set, preserve metadata when copying objects
      --modify-window Duration                      Max time diff to be considered the same (default 1ns)
      --multi-thread-chunk-size SizeSuffix          Chunk size for multi-thread downloads / uploads, if not set by filesystem (default 64Mi)
      --multi-thread-cutoff SizeSuffix              Use multi-thread downloads for files above this size (default 256Mi)
      --multi-thread-streams int                    Number of streams to use for multi-thread downloads (default 4)
      --multi-thread-write-buffer-size SizeSuffix   In memory buffer size for writing when in multi-thread mode (default 128Ki)
      --no-check-dest                               Don't check the destination, copy regardless
      --no-traverse                                 Don't traverse destination file system on copy
      --no-update-modtime                           Don't update destination mod-time if files identical
      --order-by string                             Instructions on how to order the transfers, e.g. 'size,descending'
      --refresh-times                               Refresh the modtime of remote files
      --server-side-across-configs                  Allow server-side operations (e.g. copy) to work across different configs
      --size-only                                   Skip based on size only, not mod-time or checksum
      --streaming-upload-cutoff SizeSuffix          Cutoff for switching to chunked upload if file size is unknown, upload starts after reaching cutoff or when file ends (default 100Ki)
  -u, --update                                      Skip files that are newer on the destination
<<<<<<< HEAD
      --use-cookies                                 Enable session cookiejar
      --use-json-log                                Use json log format
      --use-mmap                                    Use mmap allocator (see docs)
      --use-server-modtime                          Use server modified time instead of object metadata
      --user-agent string                           Set the user-agent to a specified string (default "rclone/v1.63.1")
  -v, --verbose count                               Print lots more stuff (repeat for more)
=======
>>>>>>> e8be8f21
```


## Sync

Flags just used for `rclone sync`.

```
      --backup-dir string               Make backups into hierarchy based in DIR
      --delete-after                    When synchronizing, delete files on destination after transferring (default)
      --delete-before                   When synchronizing, delete files on destination before transferring
      --delete-during                   When synchronizing, delete files during transfer
      --ignore-errors                   Delete even if there are I/O errors
      --max-delete int                  When synchronizing, limit the number of deletes (default -1)
      --max-delete-size SizeSuffix      When synchronizing, limit the total size of deletes (default off)
      --suffix string                   Suffix to add to changed files
      --suffix-keep-extension           Preserve the extension when using --suffix
      --track-renames                   When synchronizing, track file renames and do a server-side move if possible
      --track-renames-strategy string   Strategies to use when synchronizing using track-renames hash|modtime|leaf (default "hash")
```


## Important

Important flags useful for most commands.

```
  -n, --dry-run         Do a trial run with no permanent changes
  -i, --interactive     Enable interactive mode
  -v, --verbose count   Print lots more stuff (repeat for more)
```


## Check

Flags used for `rclone check`.

```
      --max-backlog int   Maximum number of objects in sync or check backlog (default 10000)
```


## Networking

General networking and HTTP stuff.

```
      --bind string                        Local address to bind to for outgoing connections, IPv4, IPv6 or name
      --bwlimit BwTimetable                Bandwidth limit in KiB/s, or use suffix B|K|M|G|T|P or a full timetable
      --bwlimit-file BwTimetable           Bandwidth limit per file in KiB/s, or use suffix B|K|M|G|T|P or a full timetable
      --ca-cert stringArray                CA certificate used to verify servers
      --client-cert string                 Client SSL certificate (PEM) for mutual TLS auth
      --client-key string                  Client SSL private key (PEM) for mutual TLS auth
      --contimeout Duration                Connect timeout (default 1m0s)
      --disable-http-keep-alives           Disable HTTP keep-alives and use each connection once.
      --disable-http2                      Disable HTTP/2 in the global transport
      --dscp string                        Set DSCP value to connections, value or name, e.g. CS1, LE, DF, AF21
      --expect-continue-timeout Duration   Timeout when using expect / 100-continue in HTTP (default 1s)
      --header stringArray                 Set HTTP header for all transactions
      --header-download stringArray        Set HTTP header for download transactions
      --header-upload stringArray          Set HTTP header for upload transactions
      --no-check-certificate               Do not verify the server SSL certificate (insecure)
      --no-gzip-encoding                   Don't set Accept-Encoding: gzip
      --timeout Duration                   IO idle timeout (default 5m0s)
      --tpslimit float                     Limit HTTP transactions per second to this
      --tpslimit-burst int                 Max burst of transactions for --tpslimit (default 1)
      --use-cookies                        Enable session cookiejar
      --user-agent string                  Set the user-agent to a specified string (default "rclone/v1.64.0")
```


## Performance

Flags helpful for increasing performance.

```
      --buffer-size SizeSuffix   In memory buffer size when reading files for each --transfer (default 16Mi)
      --checkers int             Number of checkers to run in parallel (default 8)
      --transfers int            Number of file transfers to run in parallel (default 4)
```


## Config

General configuration of rclone.

```
      --ask-password                        Allow prompt for password for encrypted configuration (default true)
      --auto-confirm                        If enabled, do not request console confirmation
      --cache-dir string                    Directory rclone will use for caching (default "$HOME/.cache/rclone")
      --color string                        When to show colors (and other ANSI codes) AUTO|NEVER|ALWAYS (default "AUTO")
      --config string                       Config file (default "$HOME/.config/rclone/rclone.conf")
      --default-time Time                   Time to show if modtime is unknown for files and directories (default 2000-01-01T00:00:00Z)
      --disable string                      Disable a comma separated list of features (use --disable help to see a list)
  -n, --dry-run                             Do a trial run with no permanent changes
      --error-on-no-transfer                Sets exit code 9 if no files are transferred, useful in scripts
      --fs-cache-expire-duration Duration   Cache remotes for this long (0 to disable caching) (default 5m0s)
      --fs-cache-expire-interval Duration   Interval to check for expired remotes (default 1m0s)
      --human-readable                      Print numbers in a human-readable format, sizes with suffix Ki|Mi|Gi|Ti|Pi
  -i, --interactive                         Enable interactive mode
      --kv-lock-time Duration               Maximum time to keep key-value database locked by process (default 1s)
      --low-level-retries int               Number of low level retries to do (default 10)
      --no-console                          Hide console window (supported on Windows only)
      --no-unicode-normalization            Don't normalize unicode characters in filenames
      --password-command SpaceSepList       Command for supplying password for encrypted configuration
      --retries int                         Retry operations this many times if they fail (default 3)
      --retries-sleep Duration              Interval between retrying operations if they fail, e.g. 500ms, 60s, 5m (0 to disable) (default 0s)
      --temp-dir string                     Directory rclone will use for temporary files (default "/tmp")
      --use-mmap                            Use mmap allocator (see docs)
      --use-server-modtime                  Use server modified time instead of object metadata
```


## Debugging

Flags for developers.

```
      --cpuprofile string   Write cpu profile to file
      --dump DumpFlags      List of items to dump from: headers,bodies,requests,responses,auth,filters,goroutines,openfiles
      --dump-bodies         Dump HTTP headers and bodies - may contain sensitive info
      --dump-headers        Dump HTTP headers - may contain sensitive info
      --memprofile string   Write memory profile to file
```


## Filter

Flags for filtering directory listings.

```
      --delete-excluded                     Delete files on dest excluded from sync
      --exclude stringArray                 Exclude files matching pattern
      --exclude-from stringArray            Read file exclude patterns from file (use - to read from stdin)
      --exclude-if-present stringArray      Exclude directories if filename is present
      --files-from stringArray              Read list of source-file names from file (use - to read from stdin)
      --files-from-raw stringArray          Read list of source-file names from file without any processing of lines (use - to read from stdin)
  -f, --filter stringArray                  Add a file filtering rule
      --filter-from stringArray             Read file filtering patterns from a file (use - to read from stdin)
      --ignore-case                         Ignore case in filters (case insensitive)
      --include stringArray                 Include files matching pattern
      --include-from stringArray            Read file include patterns from file (use - to read from stdin)
      --max-age Duration                    Only transfer files younger than this in s or suffix ms|s|m|h|d|w|M|y (default off)
      --max-depth int                       If set limits the recursion depth to this (default -1)
      --max-size SizeSuffix                 Only transfer files smaller than this in KiB or suffix B|K|M|G|T|P (default off)
      --metadata-exclude stringArray        Exclude metadatas matching pattern
      --metadata-exclude-from stringArray   Read metadata exclude patterns from file (use - to read from stdin)
      --metadata-filter stringArray         Add a metadata filtering rule
      --metadata-filter-from stringArray    Read metadata filtering patterns from a file (use - to read from stdin)
      --metadata-include stringArray        Include metadatas matching pattern
      --metadata-include-from stringArray   Read metadata include patterns from file (use - to read from stdin)
      --min-age Duration                    Only transfer files older than this in s or suffix ms|s|m|h|d|w|M|y (default off)
      --min-size SizeSuffix                 Only transfer files bigger than this in KiB or suffix B|K|M|G|T|P (default off)
```


## Listing

Flags for listing directories.

```
      --default-time Time   Time to show if modtime is unknown for files and directories (default 2000-01-01T00:00:00Z)
      --fast-list           Use recursive list if available; uses more memory but fewer transactions
```


## Logging

Logging and statistics.

```
      --log-file string                     Log everything to this file
      --log-format string                   Comma separated list of log format options (default "date,time")
      --log-level string                    Log level DEBUG|INFO|NOTICE|ERROR (default "NOTICE")
      --log-systemd                         Activate systemd integration for the logger
      --max-stats-groups int                Maximum number of stats groups to keep in memory, on max oldest is discarded (default 1000)
  -P, --progress                            Show progress during transfer
      --progress-terminal-title             Show progress on the terminal title (requires -P/--progress)
  -q, --quiet                               Print as little stuff as possible
      --stats Duration                      Interval between printing stats, e.g. 500ms, 60s, 5m (0 to disable) (default 1m0s)
      --stats-file-name-length int          Max file name length in stats (0 for no limit) (default 45)
      --stats-log-level string              Log level to show --stats output DEBUG|INFO|NOTICE|ERROR (default "INFO")
      --stats-one-line                      Make the stats fit on one line
      --stats-one-line-date                 Enable --stats-one-line and add current date/time prefix
      --stats-one-line-date-format string   Enable --stats-one-line-date and use custom formatted date: Enclose date string in double quotes ("), see https://golang.org/pkg/time/#Time.Format
      --stats-unit string                   Show data rate in stats as either 'bits' or 'bytes' per second (default "bytes")
      --syslog                              Use Syslog for logging
      --syslog-facility string              Facility for syslog, e.g. KERN,USER,... (default "DAEMON")
      --use-json-log                        Use json log format
  -v, --verbose count                       Print lots more stuff (repeat for more)
```


## Metadata

Flags to control metadata.

```
  -M, --metadata                            If set, preserve metadata when copying objects
      --metadata-exclude stringArray        Exclude metadatas matching pattern
      --metadata-exclude-from stringArray   Read metadata exclude patterns from file (use - to read from stdin)
      --metadata-filter stringArray         Add a metadata filtering rule
      --metadata-filter-from stringArray    Read metadata filtering patterns from a file (use - to read from stdin)
      --metadata-include stringArray        Include metadatas matching pattern
      --metadata-include-from stringArray   Read metadata include patterns from file (use - to read from stdin)
      --metadata-set stringArray            Add metadata key=value when uploading
```


## RC

Flags to control the Remote Control API.

```
      --rc                                 Enable the remote control server
      --rc-addr stringArray                IPaddress:Port or :Port to bind server to (default [localhost:5572])
      --rc-allow-origin string             Origin which cross-domain request (CORS) can be executed from
      --rc-baseurl string                  Prefix for URLs - leave blank for root
      --rc-cert string                     TLS PEM key (concatenation of certificate and CA certificate)
      --rc-client-ca string                Client certificate authority to verify clients with
      --rc-enable-metrics                  Enable prometheus metrics on /metrics
      --rc-files string                    Path to local files to serve on the HTTP server
      --rc-htpasswd string                 A htpasswd file - if not provided no authentication is done
      --rc-job-expire-duration Duration    Expire finished async jobs older than this value (default 1m0s)
      --rc-job-expire-interval Duration    Interval to check for expired async jobs (default 10s)
      --rc-key string                      TLS PEM Private key
      --rc-max-header-bytes int            Maximum size of request header (default 4096)
      --rc-min-tls-version string          Minimum TLS version that is acceptable (default "tls1.0")
      --rc-no-auth                         Don't require auth for certain methods
      --rc-pass string                     Password for authentication
      --rc-realm string                    Realm for authentication
      --rc-salt string                     Password hashing salt (default "dlPL2MqE")
      --rc-serve                           Enable the serving of remote objects
      --rc-server-read-timeout Duration    Timeout for server reading data (default 1h0m0s)
      --rc-server-write-timeout Duration   Timeout for server writing data (default 1h0m0s)
      --rc-template string                 User-specified template
      --rc-user string                     User name for authentication
      --rc-web-fetch-url string            URL to fetch the releases for webgui (default "https://api.github.com/repos/rclone/rclone-webui-react/releases/latest")
      --rc-web-gui                         Launch WebGUI on localhost
      --rc-web-gui-force-update            Force update to latest version of web gui
      --rc-web-gui-no-open-browser         Don't open the browser automatically
      --rc-web-gui-update                  Check and update to latest version of web gui
```


## Backend

Backend only flags. These can be set in the config file also.

```
      --acd-auth-url string                                 Auth server URL
      --acd-client-id string                                OAuth Client Id
      --acd-client-secret string                            OAuth Client Secret
      --acd-encoding MultiEncoder                           The encoding for the backend (default Slash,InvalidUtf8,Dot)
      --acd-templink-threshold SizeSuffix                   Files >= this size will be downloaded via their tempLink (default 9Gi)
      --acd-token string                                    OAuth Access Token as a JSON blob
      --acd-token-url string                                Token server url
      --acd-upload-wait-per-gb Duration                     Additional time per GiB to wait after a failed complete upload to see if it appears (default 3m0s)
      --alias-remote string                                 Remote or path to alias
      --azureblob-access-tier string                        Access tier of blob: hot, cool or archive
      --azureblob-account string                            Azure Storage Account Name
      --azureblob-archive-tier-delete                       Delete archive tier blobs before overwriting
      --azureblob-chunk-size SizeSuffix                     Upload chunk size (default 4Mi)
      --azureblob-client-certificate-password string        Password for the certificate file (optional) (obscured)
      --azureblob-client-certificate-path string            Path to a PEM or PKCS12 certificate file including the private key
      --azureblob-client-id string                          The ID of the client in use
      --azureblob-client-secret string                      One of the service principal's client secrets
      --azureblob-client-send-certificate-chain             Send the certificate chain when using certificate auth
      --azureblob-directory-markers                         Upload an empty object with a trailing slash when a new directory is created
      --azureblob-disable-checksum                          Don't store MD5 checksum with object metadata
      --azureblob-encoding MultiEncoder                     The encoding for the backend (default Slash,BackSlash,Del,Ctl,RightPeriod,InvalidUtf8)
      --azureblob-endpoint string                           Endpoint for the service
      --azureblob-env-auth                                  Read credentials from runtime (environment variables, CLI or MSI)
      --azureblob-key string                                Storage Account Shared Key
      --azureblob-list-chunk int                            Size of blob list (default 5000)
      --azureblob-msi-client-id string                      Object ID of the user-assigned MSI to use, if any
      --azureblob-msi-mi-res-id string                      Azure resource ID of the user-assigned MSI to use, if any
      --azureblob-msi-object-id string                      Object ID of the user-assigned MSI to use, if any
      --azureblob-no-check-container                        If set, don't attempt to check the container exists or create it
      --azureblob-no-head-object                            If set, do not do HEAD before GET when getting objects
      --azureblob-password string                           The user's password (obscured)
      --azureblob-public-access string                      Public access level of a container: blob or container
      --azureblob-sas-url string                            SAS URL for container level access only
      --azureblob-service-principal-file string             Path to file containing credentials for use with a service principal
      --azureblob-tenant string                             ID of the service principal's tenant. Also called its directory ID
      --azureblob-upload-concurrency int                    Concurrency for multipart uploads (default 16)
      --azureblob-upload-cutoff string                      Cutoff for switching to chunked upload (<= 256 MiB) (deprecated)
      --azureblob-use-emulator                              Uses local storage emulator if provided as 'true'
      --azureblob-use-msi                                   Use a managed service identity to authenticate (only works in Azure)
      --azureblob-username string                           User name (usually an email address)
      --b2-account string                                   Account ID or Application Key ID
      --b2-chunk-size SizeSuffix                            Upload chunk size (default 96Mi)
      --b2-copy-cutoff SizeSuffix                           Cutoff for switching to multipart copy (default 4Gi)
      --b2-disable-checksum                                 Disable checksums for large (> upload cutoff) files
      --b2-download-auth-duration Duration                  Time before the authorization token will expire in s or suffix ms|s|m|h|d (default 1w)
      --b2-download-url string                              Custom endpoint for downloads
      --b2-encoding MultiEncoder                            The encoding for the backend (default Slash,BackSlash,Del,Ctl,InvalidUtf8,Dot)
      --b2-endpoint string                                  Endpoint for the service
      --b2-hard-delete                                      Permanently delete files on remote removal, otherwise hide files
      --b2-key string                                       Application Key
      --b2-test-mode string                                 A flag string for X-Bz-Test-Mode header for debugging
      --b2-upload-concurrency int                           Concurrency for multipart uploads (default 16)
      --b2-upload-cutoff SizeSuffix                         Cutoff for switching to chunked upload (default 200Mi)
      --b2-version-at Time                                  Show file versions as they were at the specified time (default off)
      --b2-versions                                         Include old versions in directory listings
      --box-access-token string                             Box App Primary Access Token
      --box-auth-url string                                 Auth server URL
      --box-box-config-file string                          Box App config.json location
      --box-box-sub-type string                              (default "user")
      --box-client-id string                                OAuth Client Id
      --box-client-secret string                            OAuth Client Secret
      --box-commit-retries int                              Max number of times to try committing a multipart file (default 100)
      --box-encoding MultiEncoder                           The encoding for the backend (default Slash,BackSlash,Del,Ctl,RightSpace,InvalidUtf8,Dot)
      --box-impersonate string                              Impersonate this user ID when using a service account
      --box-list-chunk int                                  Size of listing chunk 1-1000 (default 1000)
      --box-owned-by string                                 Only show items owned by the login (email address) passed in
      --box-root-folder-id string                           Fill in for rclone to use a non root folder as its starting point
      --box-token string                                    OAuth Access Token as a JSON blob
      --box-token-url string                                Token server url
      --box-upload-cutoff SizeSuffix                        Cutoff for switching to multipart upload (>= 50 MiB) (default 50Mi)
      --cache-chunk-clean-interval Duration                 How often should the cache perform cleanups of the chunk storage (default 1m0s)
      --cache-chunk-no-memory                               Disable the in-memory cache for storing chunks during streaming
      --cache-chunk-path string                             Directory to cache chunk files (default "$HOME/.cache/rclone/cache-backend")
      --cache-chunk-size SizeSuffix                         The size of a chunk (partial file data) (default 5Mi)
      --cache-chunk-total-size SizeSuffix                   The total size that the chunks can take up on the local disk (default 10Gi)
      --cache-db-path string                                Directory to store file structure metadata DB (default "$HOME/.cache/rclone/cache-backend")
      --cache-db-purge                                      Clear all the cached data for this remote on start
      --cache-db-wait-time Duration                         How long to wait for the DB to be available - 0 is unlimited (default 1s)
      --cache-info-age Duration                             How long to cache file structure information (directory listings, file size, times, etc.) (default 6h0m0s)
      --cache-plex-insecure string                          Skip all certificate verification when connecting to the Plex server
      --cache-plex-password string                          The password of the Plex user (obscured)
      --cache-plex-url string                               The URL of the Plex server
      --cache-plex-username string                          The username of the Plex user
      --cache-read-retries int                              How many times to retry a read from a cache storage (default 10)
      --cache-remote string                                 Remote to cache
      --cache-rps int                                       Limits the number of requests per second to the source FS (-1 to disable) (default -1)
      --cache-tmp-upload-path string                        Directory to keep temporary files until they are uploaded
      --cache-tmp-wait-time Duration                        How long should files be stored in local cache before being uploaded (default 15s)
      --cache-workers int                                   How many workers should run in parallel to download chunks (default 4)
      --cache-writes                                        Cache file data on writes through the FS
      --chunker-chunk-size SizeSuffix                       Files larger than chunk size will be split in chunks (default 2Gi)
      --chunker-fail-hard                                   Choose how chunker should handle files with missing or invalid chunks
      --chunker-hash-type string                            Choose how chunker handles hash sums (default "md5")
      --chunker-remote string                               Remote to chunk/unchunk
      --combine-upstreams SpaceSepList                      Upstreams for combining
      --compress-level int                                  GZIP compression level (-2 to 9) (default -1)
      --compress-mode string                                Compression mode (default "gzip")
      --compress-ram-cache-limit SizeSuffix                 Some remotes don't allow the upload of files with unknown size (default 20Mi)
      --compress-remote string                              Remote to compress
  -L, --copy-links                                          Follow symlinks and copy the pointed to item
      --crypt-directory-name-encryption                     Option to either encrypt directory names or leave them intact (default true)
      --crypt-filename-encoding string                      How to encode the encrypted filename to text string (default "base32")
      --crypt-filename-encryption string                    How to encrypt the filenames (default "standard")
      --crypt-no-data-encryption                            Option to either encrypt file data or leave it unencrypted
      --crypt-pass-bad-blocks                               If set this will pass bad blocks through as all 0
      --crypt-password string                               Password or pass phrase for encryption (obscured)
      --crypt-password2 string                              Password or pass phrase for salt (obscured)
      --crypt-remote string                                 Remote to encrypt/decrypt
      --crypt-server-side-across-configs                    Deprecated: use --server-side-across-configs instead
      --crypt-show-mapping                                  For all files listed show how the names encrypt
      --crypt-suffix string                                 If this is set it will override the default suffix of ".bin" (default ".bin")
      --drive-acknowledge-abuse                             Set to allow files which return cannotDownloadAbusiveFile to be downloaded
      --drive-allow-import-name-change                      Allow the filetype to change when uploading Google docs
      --drive-auth-owner-only                               Only consider files owned by the authenticated user
      --drive-auth-url string                               Auth server URL
      --drive-chunk-size SizeSuffix                         Upload chunk size (default 8Mi)
      --drive-client-id string                              Google Application Client Id
      --drive-client-secret string                          OAuth Client Secret
      --drive-copy-shortcut-content                         Server side copy contents of shortcuts instead of the shortcut
      --drive-disable-http2                                 Disable drive using http2 (default true)
      --drive-encoding MultiEncoder                         The encoding for the backend (default InvalidUtf8)
      --drive-env-auth                                      Get IAM credentials from runtime (environment variables or instance meta data if no env vars)
      --drive-export-formats string                         Comma separated list of preferred formats for downloading Google docs (default "docx,xlsx,pptx,svg")
      --drive-fast-list-bug-fix                             Work around a bug in Google Drive listing (default true)
      --drive-formats string                                Deprecated: See export_formats
      --drive-impersonate string                            Impersonate this user when using a service account
      --drive-import-formats string                         Comma separated list of preferred formats for uploading Google docs
      --drive-keep-revision-forever                         Keep new head revision of each file forever
      --drive-list-chunk int                                Size of listing chunk 100-1000, 0 to disable (default 1000)
      --drive-pacer-burst int                               Number of API calls to allow without sleeping (default 100)
      --drive-pacer-min-sleep Duration                      Minimum time to sleep between API calls (default 100ms)
      --drive-resource-key string                           Resource key for accessing a link-shared file
      --drive-root-folder-id string                         ID of the root folder
      --drive-scope string                                  Scope that rclone should use when requesting access from drive
      --drive-server-side-across-configs                    Deprecated: use --server-side-across-configs instead
      --drive-service-account-credentials string            Service Account Credentials JSON blob
      --drive-service-account-file string                   Service Account Credentials JSON file path
      --drive-shared-with-me                                Only show files that are shared with me
      --drive-size-as-quota                                 Show sizes as storage quota usage, not actual size
      --drive-skip-checksum-gphotos                         Skip MD5 checksum on Google photos and videos only
      --drive-skip-dangling-shortcuts                       If set skip dangling shortcut files
      --drive-skip-gdocs                                    Skip google documents in all listings
      --drive-skip-shortcuts                                If set skip shortcut files
      --drive-starred-only                                  Only show files that are starred
      --drive-stop-on-download-limit                        Make download limit errors be fatal
      --drive-stop-on-upload-limit                          Make upload limit errors be fatal
      --drive-team-drive string                             ID of the Shared Drive (Team Drive)
      --drive-token string                                  OAuth Access Token as a JSON blob
      --drive-token-url string                              Token server url
      --drive-trashed-only                                  Only show files that are in the trash
      --drive-upload-cutoff SizeSuffix                      Cutoff for switching to chunked upload (default 8Mi)
      --drive-use-created-date                              Use file created date instead of modified date
      --drive-use-shared-date                               Use date file was shared instead of modified date
      --drive-use-trash                                     Send files to the trash instead of deleting permanently (default true)
      --drive-v2-download-min-size SizeSuffix               If Object's are greater, use drive v2 API to download (default off)
      --dropbox-auth-url string                             Auth server URL
      --dropbox-batch-commit-timeout Duration               Max time to wait for a batch to finish committing (default 10m0s)
      --dropbox-batch-mode string                           Upload file batching sync|async|off (default "sync")
      --dropbox-batch-size int                              Max number of files in upload batch
      --dropbox-batch-timeout Duration                      Max time to allow an idle upload batch before uploading (default 0s)
      --dropbox-chunk-size SizeSuffix                       Upload chunk size (< 150Mi) (default 48Mi)
      --dropbox-client-id string                            OAuth Client Id
      --dropbox-client-secret string                        OAuth Client Secret
      --dropbox-encoding MultiEncoder                       The encoding for the backend (default Slash,BackSlash,Del,RightSpace,InvalidUtf8,Dot)
      --dropbox-impersonate string                          Impersonate this user when using a business account
      --dropbox-pacer-min-sleep Duration                    Minimum time to sleep between API calls (default 10ms)
      --dropbox-shared-files                                Instructs rclone to work on individual shared files
      --dropbox-shared-folders                              Instructs rclone to work on shared folders
      --dropbox-token string                                OAuth Access Token as a JSON blob
      --dropbox-token-url string                            Token server url
      --fichier-api-key string                              Your API Key, get it from https://1fichier.com/console/params.pl
      --fichier-cdn                                         Set if you wish to use CDN download links
      --fichier-encoding MultiEncoder                       The encoding for the backend (default Slash,LtGt,DoubleQuote,SingleQuote,BackQuote,Dollar,BackSlash,Del,Ctl,LeftSpace,RightSpace,InvalidUtf8,Dot)
      --fichier-file-password string                        If you want to download a shared file that is password protected, add this parameter (obscured)
      --fichier-folder-password string                      If you want to list the files in a shared folder that is password protected, add this parameter (obscured)
      --fichier-shared-folder string                        If you want to download a shared folder, add this parameter
      --filefabric-encoding MultiEncoder                    The encoding for the backend (default Slash,Del,Ctl,InvalidUtf8,Dot)
      --filefabric-permanent-token string                   Permanent Authentication Token
      --filefabric-root-folder-id string                    ID of the root folder
      --filefabric-token string                             Session Token
      --filefabric-token-expiry string                      Token expiry time
      --filefabric-url string                               URL of the Enterprise File Fabric to connect to
      --filefabric-version string                           Version read from the file fabric
      --ftp-ask-password                                    Allow asking for FTP password when needed
      --ftp-close-timeout Duration                          Maximum time to wait for a response to close (default 1m0s)
      --ftp-concurrency int                                 Maximum number of FTP simultaneous connections, 0 for unlimited
      --ftp-disable-epsv                                    Disable using EPSV even if server advertises support
      --ftp-disable-mlsd                                    Disable using MLSD even if server advertises support
      --ftp-disable-tls13                                   Disable TLS 1.3 (workaround for FTP servers with buggy TLS)
      --ftp-disable-utf8                                    Disable using UTF-8 even if server advertises support
      --ftp-encoding MultiEncoder                           The encoding for the backend (default Slash,Del,Ctl,RightSpace,Dot)
      --ftp-explicit-tls                                    Use Explicit FTPS (FTP over TLS)
      --ftp-force-list-hidden                               Use LIST -a to force listing of hidden files and folders. This will disable the use of MLSD
      --ftp-host string                                     FTP host to connect to
      --ftp-idle-timeout Duration                           Max time before closing idle connections (default 1m0s)
      --ftp-no-check-certificate                            Do not verify the TLS certificate of the server
      --ftp-pass string                                     FTP password (obscured)
      --ftp-port int                                        FTP port number (default 21)
      --ftp-shut-timeout Duration                           Maximum time to wait for data connection closing status (default 1m0s)
      --ftp-socks-proxy string                              Socks 5 proxy host
      --ftp-tls                                             Use Implicit FTPS (FTP over TLS)
      --ftp-tls-cache-size int                              Size of TLS session cache for all control and data connections (default 32)
      --ftp-user string                                     FTP username (default "$USER")
      --ftp-writing-mdtm                                    Use MDTM to set modification time (VsFtpd quirk)
      --gcs-anonymous                                       Access public buckets and objects without credentials
      --gcs-auth-url string                                 Auth server URL
      --gcs-bucket-acl string                               Access Control List for new buckets
      --gcs-bucket-policy-only                              Access checks should use bucket-level IAM policies
      --gcs-client-id string                                OAuth Client Id
      --gcs-client-secret string                            OAuth Client Secret
      --gcs-decompress                                      If set this will decompress gzip encoded objects
      --gcs-directory-markers                               Upload an empty object with a trailing slash when a new directory is created
      --gcs-encoding MultiEncoder                           The encoding for the backend (default Slash,CrLf,InvalidUtf8,Dot)
      --gcs-endpoint string                                 Endpoint for the service
      --gcs-env-auth                                        Get GCP IAM credentials from runtime (environment variables or instance meta data if no env vars)
      --gcs-location string                                 Location for the newly created buckets
      --gcs-no-check-bucket                                 If set, don't attempt to check the bucket exists or create it
      --gcs-object-acl string                               Access Control List for new objects
      --gcs-project-number string                           Project number
      --gcs-service-account-file string                     Service Account Credentials JSON file path
      --gcs-storage-class string                            The storage class to use when storing objects in Google Cloud Storage
      --gcs-token string                                    OAuth Access Token as a JSON blob
      --gcs-token-url string                                Token server url
      --gcs-user-project string                             User project
      --gphotos-auth-url string                             Auth server URL
      --gphotos-client-id string                            OAuth Client Id
      --gphotos-client-secret string                        OAuth Client Secret
      --gphotos-encoding MultiEncoder                       The encoding for the backend (default Slash,CrLf,InvalidUtf8,Dot)
      --gphotos-include-archived                            Also view and download archived media
      --gphotos-read-only                                   Set to make the Google Photos backend read only
      --gphotos-read-size                                   Set to read the size of media items
      --gphotos-start-year int                              Year limits the photos to be downloaded to those which are uploaded after the given year (default 2000)
      --gphotos-token string                                OAuth Access Token as a JSON blob
      --gphotos-token-url string                            Token server url
      --hasher-auto-size SizeSuffix                         Auto-update checksum for files smaller than this size (disabled by default)
      --hasher-hashes CommaSepList                          Comma separated list of supported checksum types (default md5,sha1)
      --hasher-max-age Duration                             Maximum time to keep checksums in cache (0 = no cache, off = cache forever) (default off)
      --hasher-remote string                                Remote to cache checksums for (e.g. myRemote:path)
      --hdfs-data-transfer-protection string                Kerberos data transfer protection: authentication|integrity|privacy
      --hdfs-encoding MultiEncoder                          The encoding for the backend (default Slash,Colon,Del,Ctl,InvalidUtf8,Dot)
      --hdfs-namenode string                                Hadoop name node and port
      --hdfs-service-principal-name string                  Kerberos service principal name for the namenode
      --hdfs-username string                                Hadoop user name
      --hidrive-auth-url string                             Auth server URL
      --hidrive-chunk-size SizeSuffix                       Chunksize for chunked uploads (default 48Mi)
      --hidrive-client-id string                            OAuth Client Id
      --hidrive-client-secret string                        OAuth Client Secret
      --hidrive-disable-fetching-member-count               Do not fetch number of objects in directories unless it is absolutely necessary
      --hidrive-encoding MultiEncoder                       The encoding for the backend (default Slash,Dot)
      --hidrive-endpoint string                             Endpoint for the service (default "https://api.hidrive.strato.com/2.1")
      --hidrive-root-prefix string                          The root/parent folder for all paths (default "/")
      --hidrive-scope-access string                         Access permissions that rclone should use when requesting access from HiDrive (default "rw")
      --hidrive-scope-role string                           User-level that rclone should use when requesting access from HiDrive (default "user")
      --hidrive-token string                                OAuth Access Token as a JSON blob
      --hidrive-token-url string                            Token server url
      --hidrive-upload-concurrency int                      Concurrency for chunked uploads (default 4)
      --hidrive-upload-cutoff SizeSuffix                    Cutoff/Threshold for chunked uploads (default 96Mi)
      --http-headers CommaSepList                           Set HTTP headers for all transactions
      --http-no-head                                        Don't use HEAD requests
      --http-no-slash                                       Set this if the site doesn't end directories with /
      --http-url string                                     URL of HTTP host to connect to
      --internetarchive-access-key-id string                IAS3 Access Key
      --internetarchive-disable-checksum                    Don't ask the server to test against MD5 checksum calculated by rclone (default true)
      --internetarchive-encoding MultiEncoder               The encoding for the backend (default Slash,LtGt,CrLf,Del,Ctl,InvalidUtf8,Dot)
      --internetarchive-endpoint string                     IAS3 Endpoint (default "https://s3.us.archive.org")
      --internetarchive-front-endpoint string               Host of InternetArchive Frontend (default "https://archive.org")
      --internetarchive-secret-access-key string            IAS3 Secret Key (password)
      --internetarchive-wait-archive Duration               Timeout for waiting the server's processing tasks (specifically archive and book_op) to finish (default 0s)
      --jottacloud-auth-url string                          Auth server URL
      --jottacloud-client-id string                         OAuth Client Id
      --jottacloud-client-secret string                     OAuth Client Secret
      --jottacloud-encoding MultiEncoder                    The encoding for the backend (default Slash,LtGt,DoubleQuote,Colon,Question,Asterisk,Pipe,Del,Ctl,InvalidUtf8,Dot)
      --jottacloud-hard-delete                              Delete files permanently rather than putting them into the trash
      --jottacloud-md5-memory-limit SizeSuffix              Files bigger than this will be cached on disk to calculate the MD5 if required (default 10Mi)
      --jottacloud-no-versions                              Avoid server side versioning by deleting files and recreating files instead of overwriting them
      --jottacloud-token string                             OAuth Access Token as a JSON blob
      --jottacloud-token-url string                         Token server url
      --jottacloud-trashed-only                             Only show files that are in the trash
      --jottacloud-upload-resume-limit SizeSuffix           Files bigger than this can be resumed if the upload fail's (default 10Mi)
      --koofr-encoding MultiEncoder                         The encoding for the backend (default Slash,BackSlash,Del,Ctl,InvalidUtf8,Dot)
      --koofr-endpoint string                               The Koofr API endpoint to use
      --koofr-mountid string                                Mount ID of the mount to use
      --koofr-password string                               Your password for rclone (generate one at https://app.koofr.net/app/admin/preferences/password) (obscured)
      --koofr-provider string                               Choose your storage provider
      --koofr-setmtime                                      Does the backend support setting modification time (default true)
      --koofr-user string                                   Your user name
  -l, --links                                               Translate symlinks to/from regular files with a '.rclonelink' extension
      --local-case-insensitive                              Force the filesystem to report itself as case insensitive
      --local-case-sensitive                                Force the filesystem to report itself as case sensitive
      --local-encoding MultiEncoder                         The encoding for the backend (default Slash,Dot)
      --local-no-check-updated                              Don't check to see if the files change during upload
      --local-no-preallocate                                Disable preallocation of disk space for transferred files
      --local-no-set-modtime                                Disable setting modtime
      --local-no-sparse                                     Disable sparse files for multi-thread downloads
      --local-nounc                                         Disable UNC (long path names) conversion on Windows
      --local-unicode-normalization                         Apply unicode NFC normalization to paths and filenames
      --local-zero-size-links                               Assume the Stat size of links is zero (and read them instead) (deprecated)
      --mailru-auth-url string                              Auth server URL
      --mailru-check-hash                                   What should copy do if file checksum is mismatched or invalid (default true)
      --mailru-client-id string                             OAuth Client Id
      --mailru-client-secret string                         OAuth Client Secret
      --mailru-encoding MultiEncoder                        The encoding for the backend (default Slash,LtGt,DoubleQuote,Colon,Question,Asterisk,Pipe,BackSlash,Del,Ctl,InvalidUtf8,Dot)
      --mailru-pass string                                  Password (obscured)
      --mailru-speedup-enable                               Skip full upload if there is another file with same data hash (default true)
      --mailru-speedup-file-patterns string                 Comma separated list of file name patterns eligible for speedup (put by hash) (default "*.mkv,*.avi,*.mp4,*.mp3,*.zip,*.gz,*.rar,*.pdf")
      --mailru-speedup-max-disk SizeSuffix                  This option allows you to disable speedup (put by hash) for large files (default 3Gi)
      --mailru-speedup-max-memory SizeSuffix                Files larger than the size given below will always be hashed on disk (default 32Mi)
      --mailru-token string                                 OAuth Access Token as a JSON blob
      --mailru-token-url string                             Token server url
      --mailru-user string                                  User name (usually email)
      --mega-debug                                          Output more debug from Mega
      --mega-encoding MultiEncoder                          The encoding for the backend (default Slash,InvalidUtf8,Dot)
      --mega-hard-delete                                    Delete files permanently rather than putting them into the trash
      --mega-pass string                                    Password (obscured)
      --mega-use-https                                      Use HTTPS for transfers
      --mega-user string                                    User name
      --netstorage-account string                           Set the NetStorage account name
      --netstorage-host string                              Domain+path of NetStorage host to connect to
      --netstorage-protocol string                          Select between HTTP or HTTPS protocol (default "https")
      --netstorage-secret string                            Set the NetStorage account secret/G2O key for authentication (obscured)
  -x, --one-file-system                                     Don't cross filesystem boundaries (unix/macOS only)
      --onedrive-access-scopes SpaceSepList                 Set scopes to be requested by rclone (default Files.Read Files.ReadWrite Files.Read.All Files.ReadWrite.All Sites.Read.All offline_access)
      --onedrive-auth-url string                            Auth server URL
      --onedrive-av-override                                Allows download of files the server thinks has a virus
      --onedrive-chunk-size SizeSuffix                      Chunk size to upload files with - must be multiple of 320k (327,680 bytes) (default 10Mi)
      --onedrive-client-id string                           OAuth Client Id
      --onedrive-client-secret string                       OAuth Client Secret
      --onedrive-drive-id string                            The ID of the drive to use
      --onedrive-drive-type string                          The type of the drive (personal | business | documentLibrary)
      --onedrive-encoding MultiEncoder                      The encoding for the backend (default Slash,LtGt,DoubleQuote,Colon,Question,Asterisk,Pipe,BackSlash,Del,Ctl,LeftSpace,LeftTilde,RightSpace,RightPeriod,InvalidUtf8,Dot)
      --onedrive-expose-onenote-files                       Set to make OneNote files show up in directory listings
      --onedrive-hash-type string                           Specify the hash in use for the backend (default "auto")
      --onedrive-link-password string                       Set the password for links created by the link command
      --onedrive-link-scope string                          Set the scope of the links created by the link command (default "anonymous")
      --onedrive-link-type string                           Set the type of the links created by the link command (default "view")
      --onedrive-list-chunk int                             Size of listing chunk (default 1000)
      --onedrive-no-versions                                Remove all versions on modifying operations
      --onedrive-region string                              Choose national cloud region for OneDrive (default "global")
      --onedrive-root-folder-id string                      ID of the root folder
      --onedrive-server-side-across-configs                 Deprecated: use --server-side-across-configs instead
      --onedrive-token string                               OAuth Access Token as a JSON blob
      --onedrive-token-url string                           Token server url
      --oos-attempt-resume-upload                           If true attempt to resume previously started multipart upload for the object
      --oos-chunk-size SizeSuffix                           Chunk size to use for uploading (default 5Mi)
      --oos-compartment string                              Object storage compartment OCID
      --oos-config-file string                              Path to OCI config file (default "~/.oci/config")
      --oos-config-profile string                           Profile name inside the oci config file (default "Default")
      --oos-copy-cutoff SizeSuffix                          Cutoff for switching to multipart copy (default 4.656Gi)
      --oos-copy-timeout Duration                           Timeout for copy (default 1m0s)
      --oos-disable-checksum                                Don't store MD5 checksum with object metadata
      --oos-encoding MultiEncoder                           The encoding for the backend (default Slash,InvalidUtf8,Dot)
      --oos-endpoint string                                 Endpoint for Object storage API
      --oos-leave-parts-on-error                            If true avoid calling abort upload on a failure, leaving all successfully uploaded parts for manual recovery
      --oos-max-upload-parts int                            Maximum number of parts in a multipart upload (default 10000)
      --oos-namespace string                                Object storage namespace
      --oos-no-check-bucket                                 If set, don't attempt to check the bucket exists or create it
      --oos-provider string                                 Choose your Auth Provider (default "env_auth")
      --oos-region string                                   Object storage Region
      --oos-sse-customer-algorithm string                   If using SSE-C, the optional header that specifies "AES256" as the encryption algorithm
      --oos-sse-customer-key string                         To use SSE-C, the optional header that specifies the base64-encoded 256-bit encryption key to use to
      --oos-sse-customer-key-file string                    To use SSE-C, a file containing the base64-encoded string of the AES-256 encryption key associated
      --oos-sse-customer-key-sha256 string                  If using SSE-C, The optional header that specifies the base64-encoded SHA256 hash of the encryption
      --oos-sse-kms-key-id string                           if using your own master key in vault, this header specifies the
      --oos-storage-tier string                             The storage class to use when storing new objects in storage. https://docs.oracle.com/en-us/iaas/Content/Object/Concepts/understandingstoragetiers.htm (default "Standard")
      --oos-upload-concurrency int                          Concurrency for multipart uploads (default 10)
      --oos-upload-cutoff SizeSuffix                        Cutoff for switching to chunked upload (default 200Mi)
      --opendrive-chunk-size SizeSuffix                     Files will be uploaded in chunks this size (default 10Mi)
      --opendrive-encoding MultiEncoder                     The encoding for the backend (default Slash,LtGt,DoubleQuote,Colon,Question,Asterisk,Pipe,BackSlash,LeftSpace,LeftCrLfHtVt,RightSpace,RightCrLfHtVt,InvalidUtf8,Dot)
      --opendrive-password string                           Password (obscured)
      --opendrive-username string                           Username
      --pcloud-auth-url string                              Auth server URL
      --pcloud-client-id string                             OAuth Client Id
      --pcloud-client-secret string                         OAuth Client Secret
      --pcloud-encoding MultiEncoder                        The encoding for the backend (default Slash,BackSlash,Del,Ctl,InvalidUtf8,Dot)
      --pcloud-hostname string                              Hostname to connect to (default "api.pcloud.com")
      --pcloud-password string                              Your pcloud password (obscured)
      --pcloud-root-folder-id string                        Fill in for rclone to use a non root folder as its starting point (default "d0")
      --pcloud-token string                                 OAuth Access Token as a JSON blob
      --pcloud-token-url string                             Token server url
      --pcloud-username string                              Your pcloud username
      --pikpak-auth-url string                              Auth server URL
      --pikpak-client-id string                             OAuth Client Id
      --pikpak-client-secret string                         OAuth Client Secret
      --pikpak-encoding MultiEncoder                        The encoding for the backend (default Slash,LtGt,DoubleQuote,Colon,Question,Asterisk,Pipe,BackSlash,Ctl,LeftSpace,RightSpace,RightPeriod,InvalidUtf8,Dot)
      --pikpak-hash-memory-limit SizeSuffix                 Files bigger than this will be cached on disk to calculate hash if required (default 10Mi)
      --pikpak-pass string                                  Pikpak password (obscured)
      --pikpak-root-folder-id string                        ID of the root folder
      --pikpak-token string                                 OAuth Access Token as a JSON blob
      --pikpak-token-url string                             Token server url
      --pikpak-trashed-only                                 Only show files that are in the trash
      --pikpak-use-trash                                    Send files to the trash instead of deleting permanently (default true)
      --pikpak-user string                                  Pikpak username
      --premiumizeme-auth-url string                        Auth server URL
      --premiumizeme-client-id string                       OAuth Client Id
      --premiumizeme-client-secret string                   OAuth Client Secret
      --premiumizeme-encoding MultiEncoder                  The encoding for the backend (default Slash,DoubleQuote,BackSlash,Del,Ctl,InvalidUtf8,Dot)
      --premiumizeme-token string                           OAuth Access Token as a JSON blob
      --premiumizeme-token-url string                       Token server url
      --protondrive-2fa string                              The 2FA code
      --protondrive-app-version string                      The app version string (default "macos-drive@1.0.0-alpha.1+rclone")
      --protondrive-enable-caching                          Caches the files and folders metadata to reduce API calls (default true)
      --protondrive-encoding MultiEncoder                   The encoding for the backend (default Slash,LeftSpace,RightSpace,InvalidUtf8,Dot)
      --protondrive-mailbox-password string                 The mailbox password of your two-password proton account (obscured)
      --protondrive-original-file-size                      Return the file size before encryption (default true)
      --protondrive-password string                         The password of your proton account (obscured)
      --protondrive-replace-existing-draft                  Create a new revision when filename conflict is detected
      --protondrive-username string                         The username of your proton account
      --putio-auth-url string                               Auth server URL
      --putio-client-id string                              OAuth Client Id
      --putio-client-secret string                          OAuth Client Secret
      --putio-encoding MultiEncoder                         The encoding for the backend (default Slash,BackSlash,Del,Ctl,InvalidUtf8,Dot)
      --putio-token string                                  OAuth Access Token as a JSON blob
      --putio-token-url string                              Token server url
      --qingstor-access-key-id string                       QingStor Access Key ID
      --qingstor-chunk-size SizeSuffix                      Chunk size to use for uploading (default 4Mi)
      --qingstor-connection-retries int                     Number of connection retries (default 3)
      --qingstor-encoding MultiEncoder                      The encoding for the backend (default Slash,Ctl,InvalidUtf8)
      --qingstor-endpoint string                            Enter an endpoint URL to connection QingStor API
      --qingstor-env-auth                                   Get QingStor credentials from runtime
      --qingstor-secret-access-key string                   QingStor Secret Access Key (password)
      --qingstor-upload-concurrency int                     Concurrency for multipart uploads (default 1)
      --qingstor-upload-cutoff SizeSuffix                   Cutoff for switching to chunked upload (default 200Mi)
      --qingstor-zone string                                Zone to connect to
      --quatrix-api-key string                              API key for accessing Quatrix account
      --quatrix-effective-upload-time string                Wanted upload time for one chunk (default "4s")
      --quatrix-encoding MultiEncoder                       The encoding for the backend (default Slash,BackSlash,Del,Ctl,InvalidUtf8,Dot)
      --quatrix-hard-delete                                 Delete files permanently rather than putting them into the trash
      --quatrix-host string                                 Host name of Quatrix account
      --quatrix-maximal-summary-chunk-size SizeSuffix       The maximal summary for all chunks. It should not be less than 'transfers'*'minimal_chunk_size' (default 95.367Mi)
      --quatrix-minimal-chunk-size SizeSuffix               The minimal size for one chunk (default 9.537Mi)
      --s3-access-key-id string                             AWS Access Key ID
      --s3-acl string                                       Canned ACL used when creating buckets and storing or copying objects
      --s3-bucket-acl string                                Canned ACL used when creating buckets
      --s3-chunk-size SizeSuffix                            Chunk size to use for uploading (default 5Mi)
      --s3-copy-cutoff SizeSuffix                           Cutoff for switching to multipart copy (default 4.656Gi)
      --s3-decompress                                       If set this will decompress gzip encoded objects
      --s3-directory-markers                                Upload an empty object with a trailing slash when a new directory is created
      --s3-disable-checksum                                 Don't store MD5 checksum with object metadata
      --s3-disable-http2                                    Disable usage of http2 for S3 backends
      --s3-download-url string                              Custom endpoint for downloads
      --s3-encoding MultiEncoder                            The encoding for the backend (default Slash,InvalidUtf8,Dot)
      --s3-endpoint string                                  Endpoint for S3 API
      --s3-env-auth                                         Get AWS credentials from runtime (environment variables or EC2/ECS meta data if no env vars)
      --s3-force-path-style                                 If true use path style access if false use virtual hosted style (default true)
      --s3-leave-parts-on-error                             If true avoid calling abort upload on a failure, leaving all successfully uploaded parts on S3 for manual recovery
      --s3-list-chunk int                                   Size of listing chunk (response list for each ListObject S3 request) (default 1000)
      --s3-list-url-encode Tristate                         Whether to url encode listings: true/false/unset (default unset)
      --s3-list-version int                                 Version of ListObjects to use: 1,2 or 0 for auto
      --s3-location-constraint string                       Location constraint - must be set to match the Region
      --s3-max-upload-parts int                             Maximum number of parts in a multipart upload (default 10000)
      --s3-might-gzip Tristate                              Set this if the backend might gzip objects (default unset)
      --s3-no-check-bucket                                  If set, don't attempt to check the bucket exists or create it
      --s3-no-head                                          If set, don't HEAD uploaded objects to check integrity
      --s3-no-head-object                                   If set, do not do HEAD before GET when getting objects
      --s3-no-system-metadata                               Suppress setting and reading of system metadata
      --s3-profile string                                   Profile to use in the shared credentials file
      --s3-provider string                                  Choose your S3 provider
      --s3-region string                                    Region to connect to
      --s3-requester-pays                                   Enables requester pays option when interacting with S3 bucket
      --s3-secret-access-key string                         AWS Secret Access Key (password)
      --s3-server-side-encryption string                    The server-side encryption algorithm used when storing this object in S3
      --s3-session-token string                             An AWS session token
      --s3-shared-credentials-file string                   Path to the shared credentials file
      --s3-sse-customer-algorithm string                    If using SSE-C, the server-side encryption algorithm used when storing this object in S3
      --s3-sse-customer-key string                          To use SSE-C you may provide the secret encryption key used to encrypt/decrypt your data
      --s3-sse-customer-key-base64 string                   If using SSE-C you must provide the secret encryption key encoded in base64 format to encrypt/decrypt your data
      --s3-sse-customer-key-md5 string                      If using SSE-C you may provide the secret encryption key MD5 checksum (optional)
      --s3-sse-kms-key-id string                            If using KMS ID you must provide the ARN of Key
      --s3-storage-class string                             The storage class to use when storing new objects in S3
      --s3-sts-endpoint string                              Endpoint for STS
      --s3-upload-concurrency int                           Concurrency for multipart uploads (default 4)
      --s3-upload-cutoff SizeSuffix                         Cutoff for switching to chunked upload (default 200Mi)
      --s3-use-accelerate-endpoint                          If true use the AWS S3 accelerated endpoint
      --s3-use-accept-encoding-gzip Accept-Encoding: gzip   Whether to send Accept-Encoding: gzip header (default unset)
      --s3-use-multipart-etag Tristate                      Whether to use ETag in multipart uploads for verification (default unset)
      --s3-use-presigned-request                            Whether to use a presigned request or PutObject for single part uploads
      --s3-v2-auth                                          If true use v2 authentication
      --s3-version-at Time                                  Show file versions as they were at the specified time (default off)
      --s3-versions                                         Include old versions in directory listings
      --seafile-2fa                                         Two-factor authentication ('true' if the account has 2FA enabled)
      --seafile-create-library                              Should rclone create a library if it doesn't exist
      --seafile-encoding MultiEncoder                       The encoding for the backend (default Slash,DoubleQuote,BackSlash,Ctl,InvalidUtf8)
      --seafile-library string                              Name of the library
      --seafile-library-key string                          Library password (for encrypted libraries only) (obscured)
      --seafile-pass string                                 Password (obscured)
      --seafile-url string                                  URL of seafile host to connect to
      --seafile-user string                                 User name (usually email address)
      --sftp-ask-password                                   Allow asking for SFTP password when needed
      --sftp-chunk-size SizeSuffix                          Upload and download chunk size (default 32Ki)
      --sftp-ciphers SpaceSepList                           Space separated list of ciphers to be used for session encryption, ordered by preference
      --sftp-concurrency int                                The maximum number of outstanding requests for one file (default 64)
      --sftp-disable-concurrent-reads                       If set don't use concurrent reads
      --sftp-disable-concurrent-writes                      If set don't use concurrent writes
      --sftp-disable-hashcheck                              Disable the execution of SSH commands to determine if remote file hashing is available
      --sftp-host string                                    SSH host to connect to
      --sftp-host-key-algorithms SpaceSepList               Space separated list of host key algorithms, ordered by preference
      --sftp-idle-timeout Duration                          Max time before closing idle connections (default 1m0s)
      --sftp-key-exchange SpaceSepList                      Space separated list of key exchange algorithms, ordered by preference
      --sftp-key-file string                                Path to PEM-encoded private key file
      --sftp-key-file-pass string                           The passphrase to decrypt the PEM-encoded private key file (obscured)
      --sftp-key-pem string                                 Raw PEM-encoded private key
      --sftp-key-use-agent                                  When set forces the usage of the ssh-agent
      --sftp-known-hosts-file string                        Optional path to known_hosts file
      --sftp-macs SpaceSepList                              Space separated list of MACs (message authentication code) algorithms, ordered by preference
      --sftp-md5sum-command string                          The command used to read md5 hashes
      --sftp-pass string                                    SSH password, leave blank to use ssh-agent (obscured)
      --sftp-path-override string                           Override path used by SSH shell commands
      --sftp-port int                                       SSH port number (default 22)
      --sftp-pubkey-file string                             Optional path to public key file
      --sftp-server-command string                          Specifies the path or command to run a sftp server on the remote host
      --sftp-set-env SpaceSepList                           Environment variables to pass to sftp and commands
      --sftp-set-modtime                                    Set the modified time on the remote if set (default true)
      --sftp-sha1sum-command string                         The command used to read sha1 hashes
      --sftp-shell-type string                              The type of SSH shell on remote server, if any
      --sftp-skip-links                                     Set to skip any symlinks and any other non regular files
      --sftp-socks-proxy string                             Socks 5 proxy host
      --sftp-ssh SpaceSepList                               Path and arguments to external ssh binary
      --sftp-subsystem string                               Specifies the SSH2 subsystem on the remote host (default "sftp")
      --sftp-use-fstat                                      If set use fstat instead of stat
      --sftp-use-insecure-cipher                            Enable the use of insecure ciphers and key exchange methods
      --sftp-user string                                    SSH username (default "$USER")
      --sharefile-auth-url string                           Auth server URL
      --sharefile-chunk-size SizeSuffix                     Upload chunk size (default 64Mi)
      --sharefile-client-id string                          OAuth Client Id
      --sharefile-client-secret string                      OAuth Client Secret
      --sharefile-encoding MultiEncoder                     The encoding for the backend (default Slash,LtGt,DoubleQuote,Colon,Question,Asterisk,Pipe,BackSlash,Ctl,LeftSpace,LeftPeriod,RightSpace,RightPeriod,InvalidUtf8,Dot)
      --sharefile-endpoint string                           Endpoint for API calls
      --sharefile-root-folder-id string                     ID of the root folder
      --sharefile-token string                              OAuth Access Token as a JSON blob
      --sharefile-token-url string                          Token server url
      --sharefile-upload-cutoff SizeSuffix                  Cutoff for switching to multipart upload (default 128Mi)
      --sia-api-password string                             Sia Daemon API Password (obscured)
      --sia-api-url string                                  Sia daemon API URL, like http://sia.daemon.host:9980 (default "http://127.0.0.1:9980")
      --sia-encoding MultiEncoder                           The encoding for the backend (default Slash,Question,Hash,Percent,Del,Ctl,InvalidUtf8,Dot)
      --sia-user-agent string                               Siad User Agent (default "Sia-Agent")
      --skip-links                                          Don't warn about skipped symlinks
      --smb-case-insensitive                                Whether the server is configured to be case-insensitive (default true)
      --smb-domain string                                   Domain name for NTLM authentication (default "WORKGROUP")
      --smb-encoding MultiEncoder                           The encoding for the backend (default Slash,LtGt,DoubleQuote,Colon,Question,Asterisk,Pipe,BackSlash,Ctl,RightSpace,RightPeriod,InvalidUtf8,Dot)
      --smb-hide-special-share                              Hide special shares (e.g. print$) which users aren't supposed to access (default true)
      --smb-host string                                     SMB server hostname to connect to
      --smb-idle-timeout Duration                           Max time before closing idle connections (default 1m0s)
      --smb-pass string                                     SMB password (obscured)
      --smb-port int                                        SMB port number (default 445)
      --smb-spn string                                      Service principal name
      --smb-user string                                     SMB username (default "$USER")
      --storj-access-grant string                           Access grant
      --storj-api-key string                                API key
      --storj-passphrase string                             Encryption passphrase
      --storj-provider string                               Choose an authentication method (default "existing")
      --storj-satellite-address string                      Satellite address (default "us1.storj.io")
      --sugarsync-access-key-id string                      Sugarsync Access Key ID
      --sugarsync-app-id string                             Sugarsync App ID
      --sugarsync-authorization string                      Sugarsync authorization
      --sugarsync-authorization-expiry string               Sugarsync authorization expiry
      --sugarsync-deleted-id string                         Sugarsync deleted folder id
      --sugarsync-encoding MultiEncoder                     The encoding for the backend (default Slash,Ctl,InvalidUtf8,Dot)
      --sugarsync-hard-delete                               Permanently delete files if true
      --sugarsync-private-access-key string                 Sugarsync Private Access Key
      --sugarsync-refresh-token string                      Sugarsync refresh token
      --sugarsync-root-id string                            Sugarsync root id
      --sugarsync-user string                               Sugarsync user
      --swift-application-credential-id string              Application Credential ID (OS_APPLICATION_CREDENTIAL_ID)
      --swift-application-credential-name string            Application Credential Name (OS_APPLICATION_CREDENTIAL_NAME)
      --swift-application-credential-secret string          Application Credential Secret (OS_APPLICATION_CREDENTIAL_SECRET)
      --swift-auth string                                   Authentication URL for server (OS_AUTH_URL)
      --swift-auth-token string                             Auth Token from alternate authentication - optional (OS_AUTH_TOKEN)
      --swift-auth-version int                              AuthVersion - optional - set to (1,2,3) if your auth URL has no version (ST_AUTH_VERSION)
      --swift-chunk-size SizeSuffix                         Above this size files will be chunked into a _segments container (default 5Gi)
      --swift-domain string                                 User domain - optional (v3 auth) (OS_USER_DOMAIN_NAME)
      --swift-encoding MultiEncoder                         The encoding for the backend (default Slash,InvalidUtf8)
      --swift-endpoint-type string                          Endpoint type to choose from the service catalogue (OS_ENDPOINT_TYPE) (default "public")
      --swift-env-auth                                      Get swift credentials from environment variables in standard OpenStack form
      --swift-key string                                    API key or password (OS_PASSWORD)
      --swift-leave-parts-on-error                          If true avoid calling abort upload on a failure
      --swift-no-chunk                                      Don't chunk files during streaming upload
      --swift-no-large-objects                              Disable support for static and dynamic large objects
      --swift-region string                                 Region name - optional (OS_REGION_NAME)
      --swift-storage-policy string                         The storage policy to use when creating a new container
      --swift-storage-url string                            Storage URL - optional (OS_STORAGE_URL)
      --swift-tenant string                                 Tenant name - optional for v1 auth, this or tenant_id required otherwise (OS_TENANT_NAME or OS_PROJECT_NAME)
      --swift-tenant-domain string                          Tenant domain - optional (v3 auth) (OS_PROJECT_DOMAIN_NAME)
      --swift-tenant-id string                              Tenant ID - optional for v1 auth, this or tenant required otherwise (OS_TENANT_ID)
      --swift-user string                                   User name to log in (OS_USERNAME)
      --swift-user-id string                                User ID to log in - optional - most swift systems use user and leave this blank (v3 auth) (OS_USER_ID)
      --union-action-policy string                          Policy to choose upstream on ACTION category (default "epall")
      --union-cache-time int                                Cache time of usage and free space (in seconds) (default 120)
      --union-create-policy string                          Policy to choose upstream on CREATE category (default "epmfs")
      --union-min-free-space SizeSuffix                     Minimum viable free space for lfs/eplfs policies (default 1Gi)
      --union-search-policy string                          Policy to choose upstream on SEARCH category (default "ff")
      --union-upstreams string                              List of space separated upstreams
      --uptobox-access-token string                         Your access token
      --uptobox-encoding MultiEncoder                       The encoding for the backend (default Slash,LtGt,DoubleQuote,BackQuote,Del,Ctl,LeftSpace,InvalidUtf8,Dot)
      --uptobox-private                                     Set to make uploaded files private
      --webdav-bearer-token string                          Bearer token instead of user/pass (e.g. a Macaroon)
      --webdav-bearer-token-command string                  Command to run to get a bearer token
      --webdav-encoding string                              The encoding for the backend
      --webdav-headers CommaSepList                         Set HTTP headers for all transactions
      --webdav-nextcloud-chunk-size SizeSuffix              Nextcloud upload chunk size (default 10Mi)
      --webdav-pacer-min-sleep Duration                     Minimum time to sleep between API calls (default 10ms)
      --webdav-pass string                                  Password (obscured)
      --webdav-url string                                   URL of http host to connect to
      --webdav-user string                                  User name
      --webdav-vendor string                                Name of the WebDAV site/service/software you are using
      --yandex-auth-url string                              Auth server URL
      --yandex-client-id string                             OAuth Client Id
      --yandex-client-secret string                         OAuth Client Secret
      --yandex-encoding MultiEncoder                        The encoding for the backend (default Slash,Del,Ctl,InvalidUtf8,Dot)
      --yandex-hard-delete                                  Delete files permanently rather than putting them into the trash
      --yandex-token string                                 OAuth Access Token as a JSON blob
      --yandex-token-url string                             Token server url
      --zoho-auth-url string                                Auth server URL
      --zoho-client-id string                               OAuth Client Id
      --zoho-client-secret string                           OAuth Client Secret
      --zoho-encoding MultiEncoder                          The encoding for the backend (default Del,Ctl,InvalidUtf8)
      --zoho-region string                                  Zoho region to connect to
      --zoho-token string                                   OAuth Access Token as a JSON blob
      --zoho-token-url string                               Token server url
```

<|MERGE_RESOLUTION|>--- conflicted
+++ resolved
@@ -44,15 +44,6 @@
       --size-only                                   Skip based on size only, not mod-time or checksum
       --streaming-upload-cutoff SizeSuffix          Cutoff for switching to chunked upload if file size is unknown, upload starts after reaching cutoff or when file ends (default 100Ki)
   -u, --update                                      Skip files that are newer on the destination
-<<<<<<< HEAD
-      --use-cookies                                 Enable session cookiejar
-      --use-json-log                                Use json log format
-      --use-mmap                                    Use mmap allocator (see docs)
-      --use-server-modtime                          Use server modified time instead of object metadata
-      --user-agent string                           Set the user-agent to a specified string (default "rclone/v1.63.1")
-  -v, --verbose count                               Print lots more stuff (repeat for more)
-=======
->>>>>>> e8be8f21
 ```
 
 
