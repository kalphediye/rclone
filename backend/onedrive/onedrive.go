--- conflicted
+++ resolved
@@ -1028,7 +1028,12 @@
 	}).Fill(ctx, f)
 	f.srv.SetErrorHandler(errorHandler)
 
-<<<<<<< HEAD
+	// Disable change polling in China region
+	// See: https://github.com/rclone/rclone/issues/6444
+	if f.opt.Region == regionCN {
+		f.features.ChangeNotify = nil
+	}
+
 	// Only do this if using standard OAuth flow (i.e. not Client Credential)
 	if !opt.ClientCredential {
 		// Renew the token in the background
@@ -1037,19 +1042,6 @@
 			return err
 		})
 	}
-=======
-	// Disable change polling in China region
-	// See: https://github.com/rclone/rclone/issues/6444
-	if f.opt.Region == regionCN {
-		f.features.ChangeNotify = nil
-	}
-
-	// Renew the token in the background
-	f.tokenRenewer = oauthutil.NewRenew(f.String(), ts, func() error {
-		_, _, err := f.readMetaDataForPath(ctx, "")
-		return err
-	})
->>>>>>> 65987f59
 
 	// Get rootID
 	var rootID = opt.RootFolderID
