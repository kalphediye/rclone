// Package sync is the implementation of sync/copy/move
package sync

import (
	"context"
	"errors"
	"fmt"
	"os"
	"path"
	"runtime"
	"sort"
	"strings"
	"sync"
	"time"

	"github.com/rclone/rclone/fs"
	"github.com/rclone/rclone/fs/accounting"
	"github.com/rclone/rclone/fs/filter"
	"github.com/rclone/rclone/fs/fserrors"
	"github.com/rclone/rclone/fs/hash"
	"github.com/rclone/rclone/fs/march"
	"github.com/rclone/rclone/fs/operations"
)

// ErrorMaxDurationReached defines error when transfer duration is reached
// Used for checking on exit and matching to correct exit code.
var ErrorMaxDurationReached = errors.New("max transfer duration reached as set by --max-duration")

// ErrorMaxDurationReachedFatal is returned from when the max
// duration limit is reached.
var ErrorMaxDurationReachedFatal = fserrors.FatalError(ErrorMaxDurationReached)

type syncCopyMove struct {
	// parameters
	fdst               fs.Fs
	fsrc               fs.Fs
	deleteMode         fs.DeleteMode // how we are doing deletions
	DoMove             bool
	copyEmptySrcDirs   bool
	deleteEmptySrcDirs bool
	dir                string
	// internal state
	ci                     *fs.ConfigInfo         // global config
	fi                     *filter.Filter         // filter config
	ctx                    context.Context        // internal context for controlling go-routines
	cancel                 func()                 // cancel the context
	inCtx                  context.Context        // internal context for controlling march
	inCancel               func()                 // cancel the march context
	noTraverse             bool                   // if set don't traverse the dst
	noCheckDest            bool                   // if set transfer all objects regardless without checking dst
	noUnicodeNormalization bool                   // don't normalize unicode characters in filenames
	deletersWg             sync.WaitGroup         // for delete before go routine
	deleteFilesCh          chan fs.Object         // channel to receive deletes if delete before
	trackRenames           bool                   // set if we should do server-side renames
	trackRenamesStrategy   trackRenamesStrategy   // strategies used for tracking renames
	dstFilesMu             sync.Mutex             // protect dstFiles
	dstFiles               map[string]fs.Object   // dst files, always filled
	srcFiles               map[string]fs.Object   // src files, only used if deleteBefore
	srcFilesChan           chan fs.Object         // passes src objects
	srcFilesResult         chan error             // error result of src listing
	dstFilesResult         chan error             // error result of dst listing
	dstEmptyDirsMu         sync.Mutex             // protect dstEmptyDirs
	dstEmptyDirs           map[string]fs.DirEntry // potentially empty directories
	srcEmptyDirsMu         sync.Mutex             // protect srcEmptyDirs
	srcEmptyDirs           map[string]fs.DirEntry // potentially empty directories
	checkerWg              sync.WaitGroup         // wait for checkers
	toBeChecked            *pipe                  // checkers channel
	transfersWg            sync.WaitGroup         // wait for transfers
	toBeUploaded           *pipe                  // copiers channel
	errorMu                sync.Mutex             // Mutex covering the errors variables
	err                    error                  // normal error from copy process
	noRetryErr             error                  // error with NoRetry set
	fatalErr               error                  // fatal error
	commonHash             hash.Type              // common hash type between src and dst
	modifyWindow           time.Duration          // modify window between fsrc, fdst
	renameMapMu            sync.Mutex             // mutex to protect the below
	renameMap              map[string][]fs.Object // dst files by hash - only used by trackRenames
	renamerWg              sync.WaitGroup         // wait for renamers
	toBeRenamed            *pipe                  // renamers channel
	trackRenamesWg         sync.WaitGroup         // wg for background track renames
	trackRenamesCh         chan fs.Object         // objects are pumped in here
	renameCheck            []fs.Object            // accumulate files to check for rename here
	compareCopyDest        []fs.Fs                // place to check for files to server side copy
	backupDir              fs.Fs                  // place to store overwrites/deletes
	checkFirst             bool                   // if set run all the checkers before starting transfers
	maxDurationEndTime     time.Time              // end time if --max-duration is set
	logger                 operations.LoggerFn    // LoggerFn used to report the results of a sync (or bisync) to an io.Writer
	usingLogger            bool                   // whether we are using logger
}

type trackRenamesStrategy byte

const (
	trackRenamesStrategyHash trackRenamesStrategy = 1 << iota
	trackRenamesStrategyModtime
	trackRenamesStrategyLeaf
)

func (strategy trackRenamesStrategy) hash() bool {
	return (strategy & trackRenamesStrategyHash) != 0
}

func (strategy trackRenamesStrategy) modTime() bool {
	return (strategy & trackRenamesStrategyModtime) != 0
}

func (strategy trackRenamesStrategy) leaf() bool {
	return (strategy & trackRenamesStrategyLeaf) != 0
}

func newSyncCopyMove(ctx context.Context, fdst, fsrc fs.Fs, deleteMode fs.DeleteMode, DoMove bool, deleteEmptySrcDirs bool, copyEmptySrcDirs bool) (*syncCopyMove, error) {
	if (deleteMode != fs.DeleteModeOff || DoMove) && operations.OverlappingFilterCheck(ctx, fdst, fsrc) {
		return nil, fserrors.FatalError(fs.ErrorOverlapping)
	}
	ci := fs.GetConfig(ctx)
	fi := filter.GetConfig(ctx)
	s := &syncCopyMove{
		ci:                     ci,
		fi:                     fi,
		fdst:                   fdst,
		fsrc:                   fsrc,
		deleteMode:             deleteMode,
		DoMove:                 DoMove,
		copyEmptySrcDirs:       copyEmptySrcDirs,
		deleteEmptySrcDirs:     deleteEmptySrcDirs,
		dir:                    "",
		srcFilesChan:           make(chan fs.Object, ci.Checkers+ci.Transfers),
		srcFilesResult:         make(chan error, 1),
		dstFilesResult:         make(chan error, 1),
		dstEmptyDirs:           make(map[string]fs.DirEntry),
		srcEmptyDirs:           make(map[string]fs.DirEntry),
		noTraverse:             ci.NoTraverse,
		noCheckDest:            ci.NoCheckDest,
		noUnicodeNormalization: ci.NoUnicodeNormalization,
		deleteFilesCh:          make(chan fs.Object, ci.Checkers),
		trackRenames:           ci.TrackRenames,
		commonHash:             fsrc.Hashes().Overlap(fdst.Hashes()).GetOne(),
		modifyWindow:           fs.GetModifyWindow(ctx, fsrc, fdst),
		trackRenamesCh:         make(chan fs.Object, ci.Checkers),
		checkFirst:             ci.CheckFirst,
	}

	s.logger, s.usingLogger = operations.GetLogger(ctx)

	if deleteMode == fs.DeleteModeOff {
		loggerOpt := operations.GetLoggerOpt(ctx)
		loggerOpt.DeleteModeOff = true
		loggerOpt.LoggerFn = s.logger
		ctx = operations.WithLoggerOpt(ctx, loggerOpt)
	}

	backlog := ci.MaxBacklog
	if s.checkFirst {
		fs.Infof(s.fdst, "Running all checks before starting transfers")
		backlog = -1
	}
	var err error
	s.toBeChecked, err = newPipe(ci.OrderBy, accounting.Stats(ctx).SetCheckQueue, backlog)
	if err != nil {
		return nil, err
	}
	s.toBeUploaded, err = newPipe(ci.OrderBy, accounting.Stats(ctx).SetTransferQueue, backlog)
	if err != nil {
		return nil, err
	}
	s.toBeRenamed, err = newPipe(ci.OrderBy, accounting.Stats(ctx).SetRenameQueue, backlog)
	if err != nil {
		return nil, err
	}
	if ci.MaxDuration > 0 {
		s.maxDurationEndTime = time.Now().Add(ci.MaxDuration)
		fs.Infof(s.fdst, "Transfer session %v deadline: %s", ci.CutoffMode, s.maxDurationEndTime.Format("2006/01/02 15:04:05"))
	}
	// If a max session duration has been defined add a deadline
	// to the main context if cutoff mode is hard. This will cut
	// the transfers off.
	if !s.maxDurationEndTime.IsZero() && ci.CutoffMode == fs.CutoffModeHard {
		s.ctx, s.cancel = context.WithDeadline(ctx, s.maxDurationEndTime)
	} else {
		s.ctx, s.cancel = context.WithCancel(ctx)
	}
	// Input context - cancel this for graceful stop.
	//
	// If a max session duration has been defined add a deadline
	// to the input context if cutoff mode is graceful or soft.
	// This won't stop the transfers but will cut the
	// list/check/transfer pipelines.
	if !s.maxDurationEndTime.IsZero() && ci.CutoffMode != fs.CutoffModeHard {
		s.inCtx, s.inCancel = context.WithDeadline(s.ctx, s.maxDurationEndTime)
	} else {
		s.inCtx, s.inCancel = context.WithCancel(s.ctx)
	}
	if s.noTraverse && s.deleteMode != fs.DeleteModeOff {
		if !fi.HaveFilesFrom() {
			fs.Errorf(nil, "Ignoring --no-traverse with sync")
		}
		s.noTraverse = false
	}
	s.trackRenamesStrategy, err = parseTrackRenamesStrategy(ci.TrackRenamesStrategy)
	if err != nil {
		return nil, err
	}
	if s.noCheckDest {
		if s.deleteMode != fs.DeleteModeOff {
			return nil, errors.New("can't use --no-check-dest with sync: use copy instead")
		}
		if ci.Immutable {
			return nil, errors.New("can't use --no-check-dest with --immutable")
		}
		if s.backupDir != nil {
			return nil, errors.New("can't use --no-check-dest with --backup-dir")
		}
	}
	if s.trackRenames {
		// Don't track renames for remotes without server-side move support.
		if !operations.CanServerSideMove(fdst) {
			fs.Errorf(fdst, "Ignoring --track-renames as the destination does not support server-side move or copy")
			s.trackRenames = false
		}
		if s.trackRenamesStrategy.hash() && s.commonHash == hash.None {
			fs.Errorf(fdst, "Ignoring --track-renames as the source and destination do not have a common hash")
			s.trackRenames = false
		}

		if s.trackRenamesStrategy.modTime() && s.modifyWindow == fs.ModTimeNotSupported {
			fs.Errorf(fdst, "Ignoring --track-renames as either the source or destination do not support modtime")
			s.trackRenames = false
		}

		if s.deleteMode == fs.DeleteModeOff {
			fs.Errorf(fdst, "Ignoring --track-renames as it doesn't work with copy or move, only sync")
			s.trackRenames = false
		}
	}
	if s.trackRenames {
		// track renames needs delete after
		if s.deleteMode != fs.DeleteModeOff {
			s.deleteMode = fs.DeleteModeAfter
		}
		if s.noTraverse {
			fs.Errorf(nil, "Ignoring --no-traverse with --track-renames")
			s.noTraverse = false
		}
	}
	// Make Fs for --backup-dir if required
	if ci.BackupDir != "" || ci.Suffix != "" {
		var err error
		s.backupDir, err = operations.BackupDir(ctx, fdst, fsrc, "")
		if err != nil {
			return nil, err
		}
	}
	if len(ci.CompareDest) > 0 {
		var err error
		s.compareCopyDest, err = operations.GetCompareDest(ctx)
		if err != nil {
			return nil, err
		}
	} else if len(ci.CopyDest) > 0 {
		var err error
		s.compareCopyDest, err = operations.GetCopyDest(ctx, fdst)
		if err != nil {
			return nil, err
		}
	}
	return s, nil
}

// Check to see if the context has been cancelled
func (s *syncCopyMove) aborting() bool {
	return s.ctx.Err() != nil
}

// This reads the map and pumps it into the channel passed in, closing
// the channel at the end
func (s *syncCopyMove) pumpMapToChan(files map[string]fs.Object, out chan<- fs.Object) {
outer:
	for _, o := range files {
		if s.aborting() {
			break outer
		}
		select {
		case out <- o:
		case <-s.ctx.Done():
			break outer
		}
	}
	close(out)
	s.srcFilesResult <- nil
}

// This checks the types of errors returned while copying files
func (s *syncCopyMove) processError(err error) {
	if err == nil {
		return
	}

	// get caller
	pc, _, _, _ := runtime.Caller(1)
	caller := runtime.FuncForPC(pc).Name()

	fs.Errorf(nil, "Error %s: %v", caller, err)

	if errors.Is(err, context.DeadlineExceeded) {
		err = fserrors.NoRetryError(err)
	} else if errors.Is(err, accounting.ErrorMaxTransferLimitReachedGraceful) {
		if s.inCtx.Err() == nil {
			fs.Logf(nil, "%v - stopping transfers", err)
			// Cancel the march and stop the pipes
			s.inCancel()
		}
	} else if errors.Is(err, context.Canceled) && s.inCtx.Err() != nil {
		// Ignore context Canceled if we have called s.inCancel()
		return
	}
	s.errorMu.Lock()
	defer s.errorMu.Unlock()
	switch {
	case fserrors.IsFatalError(err):
		if !s.aborting() {
			fs.Errorf(nil, "Cancelling sync due to fatal error: %v", err)
			s.cancel()
		}
		s.fatalErr = err
	case fserrors.IsNoRetryError(err):
		s.noRetryErr = err
	default:
		s.err = err
	}
}

// Returns the current error (if any) in the order of precedence
//
//	fatalErr
//	normal error
//	noRetryErr
func (s *syncCopyMove) currentError() error {
	s.errorMu.Lock()
	defer s.errorMu.Unlock()
	if s.fatalErr != nil {
		return s.fatalErr
	}
	if s.err != nil {
		return s.err
	}
	return s.noRetryErr
}

// pairChecker reads Objects~s on in send to out if they need transferring.
//
// FIXME potentially doing lots of hashes at once
func (s *syncCopyMove) pairChecker(in *pipe, out *pipe, fraction int, wg *sync.WaitGroup) {
	defer wg.Done()
	for {
		pair, ok := in.GetMax(s.inCtx, fraction)
		if !ok {
			return
		}
		src := pair.Src
		var err error
		tr := accounting.Stats(s.ctx).NewCheckingTransfer(src, "checking")
		// Check to see if can store this
		if src.Storable() {
			needTransfer := operations.NeedTransfer(s.ctx, pair.Dst, pair.Src)
			if needTransfer {
				NoNeedTransfer, err := operations.CompareOrCopyDest(s.ctx, s.fdst, pair.Dst, pair.Src, s.compareCopyDest, s.backupDir)
				if err != nil {
					s.processError(err)
					s.logger(s.ctx, operations.TransferError, pair.Src, pair.Dst, err)
				}
				if NoNeedTransfer {
					needTransfer = false
				}
			}
			// Fix case for case insensitive filesystems
			if s.ci.FixCase && !s.ci.Immutable && src.Remote() != pair.Dst.Remote() {
				if newDst, err := operations.Move(s.ctx, s.fdst, pair.Dst, src.Remote(), pair.Dst); err != nil {
					fs.Errorf(pair.Dst, "Error while attempting to rename to %s: %v", src.Remote(), err)
					s.processError(err)
				} else {
					fs.Infof(pair.Dst, "Fixed case by renaming to: %s", src.Remote())
					pair.Dst = newDst
				}
			}
			if needTransfer {
				// If files are treated as immutable, fail if destination exists and does not match
				if s.ci.Immutable && pair.Dst != nil {
					err := fs.CountError(fserrors.NoRetryError(fs.ErrorImmutableModified))
					fs.Errorf(pair.Dst, "Source and destination exist but do not match: %v", err)
					s.processError(err)
				} else {
					// If destination already exists, then we must move it into --backup-dir if required
					if pair.Dst != nil && s.backupDir != nil {
						err := operations.MoveBackupDir(s.ctx, s.backupDir, pair.Dst)
						if err != nil {
							s.processError(err)
							s.logger(s.ctx, operations.TransferError, pair.Src, pair.Dst, err)
						} else {
							// If successful zero out the dst as it is no longer there and copy the file
							pair.Dst = nil
							ok = out.Put(s.inCtx, pair)
							if !ok {
								return
							}
						}
					} else {
						ok = out.Put(s.inCtx, pair)
						if !ok {
							return
						}
					}
				}
			} else {
				// If moving need to delete the files we don't need to copy
				if s.DoMove {
					// Delete src if no error on copy
					if operations.SameObject(src, pair.Dst) {
						fs.Logf(src, "Not removing source file as it is the same file as the destination")
					} else if s.ci.IgnoreExisting {
						fs.Debugf(src, "Not removing source file as destination file exists and --ignore-existing is set")
					} else if s.checkFirst && s.ci.OrderBy != "" {
						// If we want perfect ordering then use the transfers to delete the file
						//
						// We send src == dst, to say we want the src deleted
						ok = out.Put(s.inCtx, fs.ObjectPair{Src: src, Dst: src})
						if !ok {
							return
						}
					} else {
						deleteFileErr := operations.DeleteFile(s.ctx, src)
						s.processError(deleteFileErr)
						s.logger(s.ctx, operations.TransferError, pair.Src, pair.Dst, deleteFileErr)
					}
				}
			}
		}
		tr.Done(s.ctx, err)
	}
}

// pairRenamer reads Objects~s on in and attempts to rename them,
// otherwise it sends them out if they need transferring.
func (s *syncCopyMove) pairRenamer(in *pipe, out *pipe, fraction int, wg *sync.WaitGroup) {
	defer wg.Done()
	for {
		pair, ok := in.GetMax(s.inCtx, fraction)
		if !ok {
			return
		}
		src := pair.Src
		if !s.tryRename(src) {
			// pass on if not renamed
			fs.Debugf(src, "Need to transfer - No matching file found at Destination")
			ok = out.Put(s.inCtx, pair)
			if !ok {
				return
			}
		}
	}
}

// pairCopyOrMove reads Objects on in and moves or copies them.
func (s *syncCopyMove) pairCopyOrMove(ctx context.Context, in *pipe, fdst fs.Fs, fraction int, wg *sync.WaitGroup) {
	defer wg.Done()
	var err error
	for {
		pair, ok := in.GetMax(s.inCtx, fraction)
		if !ok {
			return
		}
		src := pair.Src
		dst := pair.Dst
		if s.DoMove {
			if src != dst {
				_, err = operations.MoveTransfer(ctx, fdst, dst, src.Remote(), src)
			} else {
				// src == dst signals delete the src
				err = operations.DeleteFile(ctx, src)
			}
		} else {
			if _, merr := operations.Copy(ctx, fdst, dst, src.Remote(), src); merr != nil {
				if !errors.Is(merr, os.ErrNotExist) {
					err = fmt.Errorf("error reading source file: %w", merr)
				}
			}
		}
		s.processError(err)
		if err != nil {
			s.logger(ctx, operations.TransferError, src, dst, err)
		}
	}
}

// This starts the background checkers.
func (s *syncCopyMove) startCheckers() {
	s.checkerWg.Add(s.ci.Checkers)
	for i := 0; i < s.ci.Checkers; i++ {
		fraction := (100 * i) / s.ci.Checkers
		go s.pairChecker(s.toBeChecked, s.toBeUploaded, fraction, &s.checkerWg)
	}
}

// This stops the background checkers
func (s *syncCopyMove) stopCheckers() {
	s.toBeChecked.Close()
	fs.Debugf(s.fdst, "Waiting for checks to finish")
	s.checkerWg.Wait()
}

// This starts the background transfers
func (s *syncCopyMove) startTransfers() {
	s.transfersWg.Add(s.ci.Transfers)
	for i := 0; i < s.ci.Transfers; i++ {
		fraction := (100 * i) / s.ci.Transfers
		go s.pairCopyOrMove(s.ctx, s.toBeUploaded, s.fdst, fraction, &s.transfersWg)
	}
}

// This stops the background transfers
func (s *syncCopyMove) stopTransfers() {
	s.toBeUploaded.Close()
	fs.Debugf(s.fdst, "Waiting for transfers to finish")
	s.transfersWg.Wait()
}

// This starts the background renamers.
func (s *syncCopyMove) startRenamers() {
	if !s.trackRenames {
		return
	}
	s.renamerWg.Add(s.ci.Checkers)
	for i := 0; i < s.ci.Checkers; i++ {
		fraction := (100 * i) / s.ci.Checkers
		go s.pairRenamer(s.toBeRenamed, s.toBeUploaded, fraction, &s.renamerWg)
	}
}

// This stops the background renamers
func (s *syncCopyMove) stopRenamers() {
	if !s.trackRenames {
		return
	}
	s.toBeRenamed.Close()
	fs.Debugf(s.fdst, "Waiting for renames to finish")
	s.renamerWg.Wait()
}

// This starts the collection of possible renames
func (s *syncCopyMove) startTrackRenames() {
	if !s.trackRenames {
		return
	}
	s.trackRenamesWg.Add(1)
	go func() {
		defer s.trackRenamesWg.Done()
		for o := range s.trackRenamesCh {
			s.renameCheck = append(s.renameCheck, o)
		}
	}()
}

// This stops the background rename collection
func (s *syncCopyMove) stopTrackRenames() {
	if !s.trackRenames {
		return
	}
	close(s.trackRenamesCh)
	s.trackRenamesWg.Wait()
}

// This starts the background deletion of files for --delete-during
func (s *syncCopyMove) startDeleters() {
	if s.deleteMode != fs.DeleteModeDuring && s.deleteMode != fs.DeleteModeOnly {
		return
	}
	s.deletersWg.Add(1)
	go func() {
		defer s.deletersWg.Done()
		err := operations.DeleteFilesWithBackupDir(s.ctx, s.deleteFilesCh, s.backupDir)
		s.processError(fmt.Errorf("failed to delete files: %w", err))
	}()
}

// This stops the background deleters
func (s *syncCopyMove) stopDeleters() {
	if s.deleteMode != fs.DeleteModeDuring && s.deleteMode != fs.DeleteModeOnly {
		return
	}
	close(s.deleteFilesCh)
	s.deletersWg.Wait()
}

// This deletes the files in the dstFiles map.  If checkSrcMap is set
// then it checks to see if they exist first in srcFiles the source
// file map, otherwise it unconditionally deletes them.  If
// checkSrcMap is clear then it assumes that the any source files that
// have been found have been removed from dstFiles already.
func (s *syncCopyMove) deleteFiles(checkSrcMap bool) error {
	if accounting.Stats(s.ctx).Errored() && !s.ci.IgnoreErrors {
		fs.Errorf(s.fdst, "%v", fs.ErrorNotDeleting)
		// log all deletes as errors
		for remote, o := range s.dstFiles {
			if checkSrcMap {
				_, exists := s.srcFiles[remote]
				if exists {
					continue
				}
			}
			s.logger(s.ctx, operations.TransferError, nil, o, fs.ErrorNotDeleting)
		}
		return fs.ErrorNotDeleting
	}

	// Delete the spare files
	toDelete := make(fs.ObjectsChan, s.ci.Checkers)
	go func() {
	outer:
		for remote, o := range s.dstFiles {
			if checkSrcMap {
				_, exists := s.srcFiles[remote]
				if exists {
					continue
				}
			}
			if s.aborting() {
				break
			}
			select {
			case <-s.ctx.Done():
				break outer
			case toDelete <- o:
			}
		}
		close(toDelete)
	}()
	return operations.DeleteFilesWithBackupDir(s.ctx, toDelete, s.backupDir)
}

// This deletes the empty directories in the slice passed in.  It
// ignores any errors deleting directories
func (s *syncCopyMove) deleteEmptyDirectories(ctx context.Context, f fs.Fs, entriesMap map[string]fs.DirEntry) error {
	if len(entriesMap) == 0 {
		return nil
	}
	if accounting.Stats(ctx).Errored() && !s.ci.IgnoreErrors {
		fs.Errorf(f, "%v", fs.ErrorNotDeletingDirs)
		return fs.ErrorNotDeletingDirs
	}

	var entries fs.DirEntries
	for _, entry := range entriesMap {
		entries = append(entries, entry)
	}
	// Now delete the empty directories starting from the longest path
	sort.Sort(entries)
	var errorCount int
	var okCount int
	for i := len(entries) - 1; i >= 0; i-- {
		entry := entries[i]
		dir, ok := entry.(fs.Directory)
		if ok {
			// TryRmdir only deletes empty directories
			err := operations.TryRmdir(ctx, f, dir.Remote())
			if err != nil {
				fs.Debugf(fs.LogDirName(f, dir.Remote()), "Failed to Rmdir: %v", err)
				errorCount++
			} else {
				okCount++
			}
		} else {
			fs.Errorf(f, "Not a directory: %v", entry)
		}
	}
	if errorCount > 0 {
		fs.Debugf(f, "failed to delete %d directories", errorCount)
	}
	if okCount > 0 {
		fs.Debugf(f, "deleted %d directories", okCount)
	}
	return nil
}

// This copies the empty directories in the slice passed in and logs
// any errors copying the directories
func copyEmptyDirectories(ctx context.Context, f fs.Fs, entries map[string]fs.DirEntry) error {
	if len(entries) == 0 {
		return nil
	}

	var okCount int
	for _, entry := range entries {
		dir, ok := entry.(fs.Directory)
		if ok {
			err := operations.Mkdir(ctx, f, dir.Remote())
			if err != nil {
				fs.Errorf(fs.LogDirName(f, dir.Remote()), "Failed to Mkdir: %v", err)
			} else {
				okCount++
			}
		} else {
			fs.Errorf(f, "Not a directory: %v", entry)
		}
	}

	if accounting.Stats(ctx).Errored() {
		fs.Debugf(f, "failed to copy %d directories", accounting.Stats(ctx).GetErrors())
	}

	if okCount > 0 {
		fs.Debugf(f, "copied %d directories", okCount)
	}
	return nil
}

func (s *syncCopyMove) srcParentDirCheck(entry fs.DirEntry) {
	// If we are moving files then we don't want to remove directories with files in them
	// from the srcEmptyDirs as we are about to move them making the directory empty.
	if s.DoMove {
		return
	}
	parentDir := path.Dir(entry.Remote())
	if parentDir == "." {
		parentDir = ""
	}
	delete(s.srcEmptyDirs, parentDir)
}

// parseTrackRenamesStrategy turns a config string into a trackRenamesStrategy
func parseTrackRenamesStrategy(strategies string) (strategy trackRenamesStrategy, err error) {
	if len(strategies) == 0 {
		return strategy, nil
	}
	for _, s := range strings.Split(strategies, ",") {
		switch s {
		case "hash":
			strategy |= trackRenamesStrategyHash
		case "modtime":
			strategy |= trackRenamesStrategyModtime
		case "leaf":
			strategy |= trackRenamesStrategyLeaf
		case "size":
			// ignore
		default:
			return strategy, fmt.Errorf("unknown track renames strategy %q", s)
		}
	}
	return strategy, nil
}

// renameID makes a string with the size and the other identifiers of the requested rename strategies
//
// it may return an empty string in which case no hash could be made
func (s *syncCopyMove) renameID(obj fs.Object, renamesStrategy trackRenamesStrategy, precision time.Duration) string {
	var builder strings.Builder

	fmt.Fprintf(&builder, "%d", obj.Size())

	if renamesStrategy.hash() {
		var err error
		hash, err := obj.Hash(s.ctx, s.commonHash)

		if err != nil {
			fs.Debugf(obj, "Hash failed: %v", err)
			return ""
		}
		if hash == "" {
			return ""
		}

		builder.WriteRune(',')
		builder.WriteString(hash)
	}

	// for renamesStrategy.modTime() we don't add to the hash but we check the times in
	// popRenameMap

	if renamesStrategy.leaf() {
		builder.WriteRune(',')
		builder.WriteString(path.Base(obj.Remote()))
	}

	return builder.String()
}

// pushRenameMap adds the object with hash to the rename map
func (s *syncCopyMove) pushRenameMap(hash string, obj fs.Object) {
	s.renameMapMu.Lock()
	s.renameMap[hash] = append(s.renameMap[hash], obj)
	s.renameMapMu.Unlock()
}

// popRenameMap finds the object with hash and pop the first match from
// renameMap or returns nil if not found.
func (s *syncCopyMove) popRenameMap(hash string, src fs.Object) (dst fs.Object) {
	s.renameMapMu.Lock()
	defer s.renameMapMu.Unlock()
	dsts, ok := s.renameMap[hash]
	if ok && len(dsts) > 0 {
		// Element to remove
		i := 0

		// If using track renames strategy modtime then we need to check the modtimes here
		if s.trackRenamesStrategy.modTime() {
			i = -1
			srcModTime := src.ModTime(s.ctx)
			for j, dst := range dsts {
				dstModTime := dst.ModTime(s.ctx)
				dt := dstModTime.Sub(srcModTime)
				if dt < s.modifyWindow && dt > -s.modifyWindow {
					i = j
					break
				}
			}
			// If nothing matched then return nil
			if i < 0 {
				return nil
			}
		}

		// Remove the entry and return it
		dst = dsts[i]
		dsts = append(dsts[:i], dsts[i+1:]...)
		if len(dsts) > 0 {
			s.renameMap[hash] = dsts
		} else {
			delete(s.renameMap, hash)
		}
	}
	return dst
}

// makeRenameMap builds a map of the destination files by hash that
// match sizes in the slice of objects in s.renameCheck
func (s *syncCopyMove) makeRenameMap() {
	fs.Infof(s.fdst, "Making map for --track-renames")

	// first make a map of possible sizes we need to check
	possibleSizes := map[int64]struct{}{}
	for _, obj := range s.renameCheck {
		possibleSizes[obj.Size()] = struct{}{}
	}

	// pump all the dstFiles into in
	in := make(chan fs.Object, s.ci.Checkers)
	go s.pumpMapToChan(s.dstFiles, in)

	// now make a map of size,hash for all dstFiles
	s.renameMap = make(map[string][]fs.Object)
	var wg sync.WaitGroup
	wg.Add(s.ci.Checkers)
	for i := 0; i < s.ci.Checkers; i++ {
		go func() {
			defer wg.Done()
			for obj := range in {
				// only create hash for dst fs.Object if its size could match
				if _, found := possibleSizes[obj.Size()]; found {
					tr := accounting.Stats(s.ctx).NewCheckingTransfer(obj, "renaming")
					hash := s.renameID(obj, s.trackRenamesStrategy, s.modifyWindow)

					if hash != "" {
						s.pushRenameMap(hash, obj)
					}

					tr.Done(s.ctx, nil)
				}
			}
		}()
	}
	wg.Wait()
	fs.Infof(s.fdst, "Finished making map for --track-renames")
}

// tryRename renames an src object when doing track renames if
// possible, it returns true if the object was renamed.
func (s *syncCopyMove) tryRename(src fs.Object) bool {
	// Calculate the hash of the src object
	hash := s.renameID(src, s.trackRenamesStrategy, fs.GetModifyWindow(s.ctx, s.fsrc, s.fdst))

	if hash == "" {
		return false
	}

	// Get a match on fdst
	dst := s.popRenameMap(hash, src)
	if dst == nil {
		return false
	}

	// Find dst object we are about to overwrite if it exists
	dstOverwritten, _ := s.fdst.NewObject(s.ctx, src.Remote())

	// Rename dst to have name src.Remote()
	_, err := operations.Move(s.ctx, s.fdst, dstOverwritten, src.Remote(), dst)
	if err != nil {
		fs.Debugf(src, "Failed to rename to %q: %v", dst.Remote(), err)
		return false
	}

	// remove file from dstFiles if present
	s.dstFilesMu.Lock()
	delete(s.dstFiles, dst.Remote())
	s.dstFilesMu.Unlock()

	fs.Infof(src, "Renamed from %q", dst.Remote())
	return true
}

// Syncs fsrc into fdst
//
// If Delete is true then it deletes any files in fdst that aren't in fsrc
//
// If DoMove is true then files will be moved instead of copied.
//
// dir is the start directory, "" for root
func (s *syncCopyMove) run() error {
	if operations.Same(s.fdst, s.fsrc) {
		fs.Errorf(s.fdst, "Nothing to do as source and destination are the same")
		return nil
	}

	// Start background checking and transferring pipeline
	s.startCheckers()
	s.startRenamers()
	if !s.checkFirst {
		s.startTransfers()
	}
	s.startDeleters()
	s.dstFiles = make(map[string]fs.Object)

	s.startTrackRenames()

	// set up a march over fdst and fsrc
	m := &march.March{
		Ctx:                    s.inCtx,
		Fdst:                   s.fdst,
		Fsrc:                   s.fsrc,
		Dir:                    s.dir,
		NoTraverse:             s.noTraverse,
		Callback:               s,
		DstIncludeAll:          s.fi.Opt.DeleteExcluded,
		NoCheckDest:            s.noCheckDest,
		NoUnicodeNormalization: s.noUnicodeNormalization,
	}
	s.processError(m.Run(s.ctx))

	s.stopTrackRenames()
	if s.trackRenames {
		// Build the map of the remaining dstFiles by hash
		s.makeRenameMap()
		// Attempt renames for all the files which don't have a matching dst
		for _, src := range s.renameCheck {
			ok := s.toBeRenamed.Put(s.inCtx, fs.ObjectPair{Src: src, Dst: nil})
			if !ok {
				break
			}
		}
	}

	// Stop background checking and transferring pipeline
	s.stopCheckers()
	if s.checkFirst {
		fs.Infof(s.fdst, "Checks finished, now starting transfers")
		s.startTransfers()
	}
	s.stopRenamers()
	s.stopTransfers()
	s.stopDeleters()

	if s.copyEmptySrcDirs {
		fs.Infof(s.fdst, "Copying empty directories")
		s.processError(copyEmptyDirectories(s.ctx, s.fdst, s.srcEmptyDirs))
	}

	// Delete files after
	if s.deleteMode == fs.DeleteModeAfter {
		if s.currentError() != nil && !s.ci.IgnoreErrors {
			fs.Errorf(s.fdst, "%v", fs.ErrorNotDeleting)
		} else {
			fs.Errorf(s.fdst, "Removing files from destination after failed copy: %v", s.currentError())
			s.processError(s.deleteFiles(false))
		}
	}

	// Prune empty directories
	if s.deleteMode != fs.DeleteModeOff {
		if s.currentError() != nil && !s.ci.IgnoreErrors {
			fs.Errorf(s.fdst, "%v", fs.ErrorNotDeletingDirs)
		} else {
			fs.Infof(s.fdst, "Removing empty directories")
			s.processError(s.deleteEmptyDirectories(s.ctx, s.fdst, s.dstEmptyDirs))
		}
	}

	// Delete empty fsrc subdirectories
	// if DoMove and --delete-empty-src-dirs flag is set
	if s.DoMove && s.deleteEmptySrcDirs {
		// delete empty subdirectories that were part of the move
		fs.Infof(s.fsrc, "Removing empty directories")
		s.processError(s.deleteEmptyDirectories(s.ctx, s.fsrc, s.srcEmptyDirs))
	}

	// Read the error out of the contexts if there is one
	s.processError(s.ctx.Err())
	s.processError(s.inCtx.Err())

	// If the duration was exceeded then add a Fatal Error so we don't retry
	if !s.maxDurationEndTime.IsZero() && time.Since(s.maxDurationEndTime) > 0 {
		fs.Errorf(s.fdst, "%v", ErrorMaxDurationReachedFatal)
		s.processError(ErrorMaxDurationReachedFatal)
	}

	// Print nothing to transfer message if there were no transfers and no errors
	if s.deleteMode != fs.DeleteModeOnly && accounting.Stats(s.ctx).GetTransfers() == 0 && s.currentError() == nil {
		fs.Infof(nil, "There was nothing to transfer")
	}

	// cancel the contexts to free resources
	s.inCancel()
	s.cancel()
	return s.currentError()
}

// DstOnly have an object which is in the destination only
func (s *syncCopyMove) DstOnly(dst fs.DirEntry) (recurse bool) {
	if s.deleteMode == fs.DeleteModeOff {
		if s.usingLogger {
			switch x := dst.(type) {
			case fs.Object:
				s.logger(s.ctx, operations.MissingOnSrc, nil, x, nil)
			case fs.Directory:
				// it's a directory that we'd normally skip, because we're not deleting anything on the dest
				// however, to make sure every file is logged, we need to list it, so we need to return true here.
				// we skip this when not using logger.
				s.logger(s.ctx, operations.MissingOnSrc, nil, dst, fs.ErrorIsDir)
				return true
			}
		}
		return false
	}
	switch x := dst.(type) {
	case fs.Object:
		s.logger(s.ctx, operations.MissingOnSrc, nil, x, nil)
		switch s.deleteMode {
		case fs.DeleteModeAfter:
			// record object as needs deleting
			s.dstFilesMu.Lock()
			s.dstFiles[x.Remote()] = x
			s.dstFilesMu.Unlock()
		case fs.DeleteModeDuring, fs.DeleteModeOnly:
			select {
			case <-s.ctx.Done():
				return
			case s.deleteFilesCh <- x:
			}
		default:
			panic(fmt.Sprintf("unexpected delete mode %d", s.deleteMode))
		}
	case fs.Directory:
		// Do the same thing to the entire contents of the directory
		// Record directory as it is potentially empty and needs deleting
		if s.fdst.Features().CanHaveEmptyDirectories {
			s.dstEmptyDirsMu.Lock()
			s.dstEmptyDirs[dst.Remote()] = dst
			s.logger(s.ctx, operations.MissingOnSrc, nil, dst, fs.ErrorIsDir)
			s.dstEmptyDirsMu.Unlock()
		}
		return true
	default:
		panic("Bad object in DirEntries")

	}
	return false
}

// SrcOnly have an object which is in the source only
func (s *syncCopyMove) SrcOnly(src fs.DirEntry) (recurse bool) {
	if s.deleteMode == fs.DeleteModeOnly {
		return false
	}
	switch x := src.(type) {
	case fs.Object:
		s.logger(s.ctx, operations.MissingOnDst, x, nil, nil)
		// If it's a copy operation,
		// remove parent directory from srcEmptyDirs
		// since it's not really empty
		s.srcEmptyDirsMu.Lock()
		s.srcParentDirCheck(src)
		s.srcEmptyDirsMu.Unlock()

		if s.trackRenames {
			// Save object to check for a rename later
			select {
			case <-s.ctx.Done():
				return
			case s.trackRenamesCh <- x:
			}
		} else {
			// Check CompareDest && CopyDest
			NoNeedTransfer, err := operations.CompareOrCopyDest(s.ctx, s.fdst, nil, x, s.compareCopyDest, s.backupDir)
			if err != nil {
<<<<<<< HEAD
				s.processError(fmt.Errorf("failed when compare or copy dest: %w", err))
=======
				s.processError(err)
				s.logger(s.ctx, operations.TransferError, x, nil, err)
>>>>>>> 8f0e9f9f
			}
			if !NoNeedTransfer {
				// No need to check since doesn't exist
				fs.Debugf(src, "Need to transfer - File not found at Destination")
				ok := s.toBeUploaded.Put(s.inCtx, fs.ObjectPair{Src: x, Dst: nil})
				if !ok {
					return
				}
			}
		}
	case fs.Directory:
		// Do the same thing to the entire contents of the directory
		// Record the directory for deletion
		s.srcEmptyDirsMu.Lock()
		s.srcParentDirCheck(src)
		s.srcEmptyDirs[src.Remote()] = src
		s.logger(s.ctx, operations.MissingOnDst, src, nil, fs.ErrorIsDir)
		s.srcEmptyDirsMu.Unlock()
		return true
	default:
		panic("Bad object in DirEntries")
	}
	return false
}

// Match is called when src and dst are present, so sync src to dst
func (s *syncCopyMove) Match(ctx context.Context, dst, src fs.DirEntry) (recurse bool) {
	switch srcX := src.(type) {
	case fs.Object:
		s.srcEmptyDirsMu.Lock()
		s.srcParentDirCheck(src)
		s.srcEmptyDirsMu.Unlock()

		if s.deleteMode == fs.DeleteModeOnly {
			return false
		}
		dstX, ok := dst.(fs.Object)
		if ok {
			// No logger here because we'll handle it in equal()
			ok = s.toBeChecked.Put(s.inCtx, fs.ObjectPair{Src: srcX, Dst: dstX})
			if !ok {
				return false
			}
		} else {
			// FIXME src is file, dst is directory
			err := errors.New("can't overwrite directory with file")
			fs.Errorf(dst, "%v", err)
			s.processError(err)
			s.logger(ctx, operations.TransferError, srcX, dstX, err)
		}
	case fs.Directory:
		// Do the same thing to the entire contents of the directory
		_, ok := dst.(fs.Directory)
		if ok {
			s.logger(s.ctx, operations.Match, src, dst, fs.ErrorIsDir)
			// Only record matched (src & dst) empty dirs when performing move
			if s.DoMove {
				// Record the src directory for deletion
				s.srcEmptyDirsMu.Lock()
				s.srcParentDirCheck(src)
				s.srcEmptyDirs[src.Remote()] = src
				s.srcEmptyDirsMu.Unlock()
			}
			if s.ci.FixCase && !s.ci.Immutable && src.Remote() != dst.Remote() {
				// Fix case for case insensitive filesystems
				// Fix each dir before recursing into subdirs and files
				err := operations.DirMoveCaseInsensitive(s.ctx, s.fdst, dst.Remote(), src.Remote())
				if err != nil {
					fs.Errorf(dst, "Error while attempting to rename to %s: %v", src.Remote(), err)
					s.processError(err)
				} else {
					fs.Infof(dst, "Fixed case by renaming to: %s", src.Remote())
				}
			}

			return true
		}
		// FIXME src is dir, dst is file
		err := errors.New("can't overwrite file with directory")
		fs.Errorf(dst, "%v", err)
		s.processError(err)
		s.logger(ctx, operations.TransferError, src.(fs.ObjectInfo), dst.(fs.ObjectInfo), err)
	default:
		panic("Bad object in DirEntries")
	}
	return false
}

// Syncs fsrc into fdst
//
// If Delete is true then it deletes any files in fdst that aren't in fsrc
//
// If DoMove is true then files will be moved instead of copied.
//
// dir is the start directory, "" for root
func runSyncCopyMove(ctx context.Context, fdst, fsrc fs.Fs, deleteMode fs.DeleteMode, DoMove bool, deleteEmptySrcDirs bool, copyEmptySrcDirs bool) error {
	fs.Debugf(fdst, "%s", fsrc.String())

	ci := fs.GetConfig(ctx)
	if deleteMode != fs.DeleteModeOff && DoMove {
		return fserrors.FatalError(errors.New("can't delete and move at the same time"))
	}
	// Run an extra pass to delete only
	if deleteMode == fs.DeleteModeBefore {
		if ci.TrackRenames {
			return fserrors.FatalError(errors.New("can't use --delete-before with --track-renames"))
		}
		// only delete stuff during in this pass
		do, err := newSyncCopyMove(ctx, fdst, fsrc, fs.DeleteModeOnly, false, deleteEmptySrcDirs, copyEmptySrcDirs)
		if err != nil {
			return fmt.Errorf("fail to create sync context: %w", err)
		}
		err = do.run()
		if err != nil {
			return fmt.Errorf("failed to delete files: %w", err)
		}
		// Next pass does a copy only
		deleteMode = fs.DeleteModeOff
	}
	do, err := newSyncCopyMove(ctx, fdst, fsrc, deleteMode, DoMove, deleteEmptySrcDirs, copyEmptySrcDirs)
	if err != nil {
		return fmt.Errorf("fail to create sync context: %w", err)
	}
	return do.run()
}

// Sync fsrc into fdst
func Sync(ctx context.Context, fdst, fsrc fs.Fs, copyEmptySrcDirs bool) error {
	ci := fs.GetConfig(ctx)
	return runSyncCopyMove(ctx, fdst, fsrc, ci.DeleteMode, false, false, copyEmptySrcDirs)
}

// CopyDir copies fsrc into fdst
func CopyDir(ctx context.Context, fdst, fsrc fs.Fs, copyEmptySrcDirs bool) error {
	return runSyncCopyMove(ctx, fdst, fsrc, fs.DeleteModeOff, false, false, copyEmptySrcDirs)
}

// moveDir moves fsrc into fdst
func moveDir(ctx context.Context, fdst, fsrc fs.Fs, deleteEmptySrcDirs bool, copyEmptySrcDirs bool) error {
	return runSyncCopyMove(ctx, fdst, fsrc, fs.DeleteModeOff, true, deleteEmptySrcDirs, copyEmptySrcDirs)
}

// MoveDir moves fsrc into fdst
func MoveDir(ctx context.Context, fdst, fsrc fs.Fs, deleteEmptySrcDirs bool, copyEmptySrcDirs bool) error {
	fi := filter.GetConfig(ctx)
	if operations.Same(fdst, fsrc) {
		fs.Errorf(fdst, "Nothing to do as source and destination are the same")
		return nil
	}

	// First attempt to use DirMover if exists, same Fs and no filters are active
	if fdstDirMove := fdst.Features().DirMove; fdstDirMove != nil && operations.SameConfig(fsrc, fdst) && fi.InActive() {
		if operations.SkipDestructive(ctx, fdst, "server-side directory move") {
			return nil
		}
		fs.Debugf(fdst, "Using server-side directory move")
		err := fdstDirMove(ctx, fsrc, "", "")
		switch err {
		case fs.ErrorCantDirMove, fs.ErrorDirExists:
			fs.Infof(fdst, "Server side directory move failed - fallback to file moves: %v", err)
		case nil:
			fs.Infof(fdst, "Server side directory move succeeded")
			return nil
		default:
			err = fs.CountError(err)
			fs.Errorf(fdst, "Server side directory move failed: %v", err)
			return err
		}
	}

	// Otherwise move the files one by one
	return moveDir(ctx, fdst, fsrc, deleteEmptySrcDirs, copyEmptySrcDirs)
}<|MERGE_RESOLUTION|>--- conflicted
+++ resolved
@@ -1098,12 +1098,8 @@
 			// Check CompareDest && CopyDest
 			NoNeedTransfer, err := operations.CompareOrCopyDest(s.ctx, s.fdst, nil, x, s.compareCopyDest, s.backupDir)
 			if err != nil {
-<<<<<<< HEAD
-				s.processError(fmt.Errorf("failed when compare or copy dest: %w", err))
-=======
 				s.processError(err)
 				s.logger(s.ctx, operations.TransferError, x, nil, err)
->>>>>>> 8f0e9f9f
 			}
 			if !NoNeedTransfer {
 				// No need to check since doesn't exist
